/*
 * PROJECT: GEM-Tools library
 * FILE: gt_input_tag_parser.c
 * DATE: 01/06/2012
 * AUTHOR(S): Thasso Griebel <thasso.griebel@gmail.com>
 * DESCRIPTION: // TODO
 */

#include "gt_input_parser.h"

// count number of ':' in field + 1
uint64_t count_casava_fields(char* const field, uint64_t length){
  register uint64_t i = 0;
  register uint64_t count = 1;
  for(;i<length;i++){
    if(field[i] == ':') count++;
  }
  return count;
}

GT_INLINE gt_status gt_input_parse_tag(char** const text_line, gt_string* const tag, gt_shash* const attributes){
  // Delimit the tag
  register char* const tag_begin = *text_line;
  // read until first SPACE or TAB
  GT_READ_UNTIL(text_line,**text_line==TAB || **text_line==SPACE);
  // tag length
  register uint64_t tag_length = *text_line-tag_begin;
  gt_string_set_nstring(tag,tag_begin,tag_length);

  int64_t* pair = gt_malloc(1, int64_t);
  *pair = 0;
  if (tag_length>2 && *gt_string_char_at(tag,tag_length-2)==SLASH) {
    register const char tag_end = *gt_string_char_at(tag,tag_length-1);
    if (tag_end=='1') {
      gt_string_set_length(tag,tag_length-2);
      *pair = 1;
    } else if (tag_end=='2') {
      gt_string_set_length(tag,tag_length-2);
      *pair = 2;
    }
    gt_string_append_eos(tag);
  }

<<<<<<< HEAD
	if (gt_expect_true(**text_line==SPACE)) {
		GT_NEXT_CHAR(text_line);
		register char* attr_begin = *text_line;
		// additional attributes
		// check for casava 1.8 attributes
		GT_READ_UNTIL(text_line, **text_line==TAB || **text_line==SPACE);
		register uint64_t attr_length = *text_line-attr_begin;
		if(count_casava_fields(attr_begin, attr_length) == 4){
			if (gt_expect_true(attr_begin[0]=='1')) {
				*pair = 1;
			}else if (gt_expect_true(attr_begin[0]=='2')){
				*pair = 2;
			}
			gt_string* casava_string = gt_string_new(attr_length);
			gt_string_set_nstring(casava_string, attr_begin, attr_length);
			// continue to next only if its not a tab
			if(! gt_expect_false((**text_line)==TAB) && ! GT_IS_EOL(text_line)){
				GT_NEXT_CHAR(text_line);
			}
			attr_begin = *text_line;
			gt_shash_insert(attributes, GT_TAG_CASAVA, casava_string, gt_string);
		}
		GT_READ_UNTIL(text_line, **text_line==TAB);
		attr_length = *text_line-attr_begin;
		if(attr_length > 0){
			gt_string* extra_string = gt_string_new(attr_length);
			gt_string_set_nstring(extra_string, attr_begin, attr_length);
			gt_shash_insert(attributes, GT_TAG_EXTRA, extra_string, gt_string);
		}

		if(! gt_expect_false((**text_line)==TAB) && ! GT_IS_EOL(text_line)){
			GT_NEXT_CHAR(text_line);
		}

	}
=======
  if (gt_expect_true(**text_line==SPACE)) {
    GT_NEXT_CHAR(text_line);
    register char* attr_begin = *text_line;
    // additional attributes
    // check for casava 1.8 attributes
    GT_READ_UNTIL(text_line, **text_line==TAB || **text_line==SPACE);
    register uint64_t attr_length = *text_line-attr_begin;
    if(count_casava_fields(attr_begin, attr_length) == 4){
      if (gt_expect_true(attr_begin[0]=='1')) {
        *pair = 1;
      }else if (gt_expect_true(attr_begin[0]=='2')){
        *pair = 2;
      }
      gt_string* casava_string = gt_string_new(attr_length);
      gt_string_set_nstring(casava_string, attr_begin, attr_length);
      // continue to next only if its not a tab
      if(! gt_expect_false((**text_line)==TAB) && ! GT_IS_EOL(text_line)){
        GT_NEXT_CHAR(text_line);
      }
      attr_begin = *text_line;
      gt_shash_insert(attributes, GT_TAG_CASAVA, casava_string, gt_string);
    }
    GT_READ_UNTIL(text_line, **text_line==TAB);
    attr_length = *text_line-attr_begin;
    gt_string* extra_string = gt_string_new(attr_length);
    gt_string_set_nstring(extra_string, attr_begin, attr_length);

    // continue to next only if its not a tab
    if(! gt_expect_false((**text_line)==TAB) && ! GT_IS_EOL(text_line)){
      GT_NEXT_CHAR(text_line);
    }
    attr_begin += attr_length;
    gt_shash_insert(attributes, GT_TAG_EXTRA, extra_string, gt_string);
  }
>>>>>>> 2e41418c

  gt_shash_insert(attributes, GT_TAG_PAIR, pair, int64_t);

  if (! GT_IS_EOL(text_line)){
    GT_NEXT_CHAR(text_line);
  }
  return GT_STATUS_OK;
}
<|MERGE_RESOLUTION|>--- conflicted
+++ resolved
@@ -41,79 +41,39 @@
     gt_string_append_eos(tag);
   }
 
-<<<<<<< HEAD
-	if (gt_expect_true(**text_line==SPACE)) {
+  if (gt_expect_true(**text_line==SPACE)) {
+	GT_NEXT_CHAR(text_line);
+	register char* attr_begin = *text_line;
+	// additional attributes
+	// check for casava 1.8 attributes
+	GT_READ_UNTIL(text_line, **text_line==TAB || **text_line==SPACE);
+	register uint64_t attr_length = *text_line-attr_begin;
+	if(count_casava_fields(attr_begin, attr_length) == 4){
+      if (gt_expect_true(attr_begin[0]=='1')) {
+	    *pair = 1;
+	  }else if (gt_expect_true(attr_begin[0]=='2')){
+		*pair = 2;
+	  }
+	  gt_string* casava_string = gt_string_new(attr_length);
+	  gt_string_set_nstring(casava_string, attr_begin, attr_length);
+	  // continue to next only if its not a tab
+	  if(! gt_expect_false((**text_line)==TAB) && ! GT_IS_EOL(text_line)){
 		GT_NEXT_CHAR(text_line);
-		register char* attr_begin = *text_line;
-		// additional attributes
-		// check for casava 1.8 attributes
-		GT_READ_UNTIL(text_line, **text_line==TAB || **text_line==SPACE);
-		register uint64_t attr_length = *text_line-attr_begin;
-		if(count_casava_fields(attr_begin, attr_length) == 4){
-			if (gt_expect_true(attr_begin[0]=='1')) {
-				*pair = 1;
-			}else if (gt_expect_true(attr_begin[0]=='2')){
-				*pair = 2;
-			}
-			gt_string* casava_string = gt_string_new(attr_length);
-			gt_string_set_nstring(casava_string, attr_begin, attr_length);
-			// continue to next only if its not a tab
-			if(! gt_expect_false((**text_line)==TAB) && ! GT_IS_EOL(text_line)){
-				GT_NEXT_CHAR(text_line);
-			}
-			attr_begin = *text_line;
-			gt_shash_insert(attributes, GT_TAG_CASAVA, casava_string, gt_string);
-		}
-		GT_READ_UNTIL(text_line, **text_line==TAB);
-		attr_length = *text_line-attr_begin;
-		if(attr_length > 0){
-			gt_string* extra_string = gt_string_new(attr_length);
-			gt_string_set_nstring(extra_string, attr_begin, attr_length);
-			gt_shash_insert(attributes, GT_TAG_EXTRA, extra_string, gt_string);
-		}
-
-		if(! gt_expect_false((**text_line)==TAB) && ! GT_IS_EOL(text_line)){
-			GT_NEXT_CHAR(text_line);
-		}
-
-	}
-=======
-  if (gt_expect_true(**text_line==SPACE)) {
-    GT_NEXT_CHAR(text_line);
-    register char* attr_begin = *text_line;
-    // additional attributes
-    // check for casava 1.8 attributes
-    GT_READ_UNTIL(text_line, **text_line==TAB || **text_line==SPACE);
-    register uint64_t attr_length = *text_line-attr_begin;
-    if(count_casava_fields(attr_begin, attr_length) == 4){
-      if (gt_expect_true(attr_begin[0]=='1')) {
-        *pair = 1;
-      }else if (gt_expect_true(attr_begin[0]=='2')){
-        *pair = 2;
-      }
-      gt_string* casava_string = gt_string_new(attr_length);
-      gt_string_set_nstring(casava_string, attr_begin, attr_length);
-      // continue to next only if its not a tab
-      if(! gt_expect_false((**text_line)==TAB) && ! GT_IS_EOL(text_line)){
-        GT_NEXT_CHAR(text_line);
-      }
+	  }
       attr_begin = *text_line;
       gt_shash_insert(attributes, GT_TAG_CASAVA, casava_string, gt_string);
     }
     GT_READ_UNTIL(text_line, **text_line==TAB);
     attr_length = *text_line-attr_begin;
-    gt_string* extra_string = gt_string_new(attr_length);
-    gt_string_set_nstring(extra_string, attr_begin, attr_length);
-
-    // continue to next only if its not a tab
+    if(attr_length > 0){
+      gt_string* extra_string = gt_string_new(attr_length);
+	  gt_string_set_nstring(extra_string, attr_begin, attr_length);
+	  gt_shash_insert(attributes, GT_TAG_EXTRA, extra_string, gt_string);
+    }
     if(! gt_expect_false((**text_line)==TAB) && ! GT_IS_EOL(text_line)){
       GT_NEXT_CHAR(text_line);
     }
-    attr_begin += attr_length;
-    gt_shash_insert(attributes, GT_TAG_EXTRA, extra_string, gt_string);
   }
->>>>>>> 2e41418c
-
   gt_shash_insert(attributes, GT_TAG_PAIR, pair, int64_t);
 
   if (! GT_IS_EOL(text_line)){
