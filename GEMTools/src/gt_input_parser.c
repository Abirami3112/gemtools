--- conflicted
+++ resolved
@@ -26,12 +26,8 @@
  */
 GT_INLINE gt_status gt_input_parse_tag(const char** const text_line,gt_string* const tag,gt_attributes* const attributes){
   // Delimit the tag
-<<<<<<< HEAD
+  register uint64_t i = 0;
   const char* const tag_begin = *text_line;
-=======
-  register char* const tag_begin = *text_line;
-  register uint64_t i = 0; 
->>>>>>> 6a067450
   // Read until first SPACE or TAB
   GT_READ_UNTIL(text_line,**text_line==TAB || **text_line==SPACE);
   // Tag length
@@ -67,38 +63,22 @@
       } else if (gt_expect_true(attr_begin[0]=='2' || attr_begin[0]=='3')) {
         pair = GT_PAIR_PE_2;
       }
-<<<<<<< HEAD
-      gt_string* casava_string = gt_string_new(attr_length);
-      gt_string_set_nstring_static(casava_string,attr_begin,attr_length);
-      // Continue to next only if its not a tab
-      if(!gt_expect_false((**text_line)==TAB) && !GT_IS_EOL(text_line)) {
-        GT_NEXT_CHAR(text_line);
-      }
-      attr_begin = *text_line;
-      gt_attributes_add_string(attributes,GT_ATTR_ID_TAG_CASAVA,casava_string);
-    }
-    GT_READ_UNTIL(text_line, **text_line==TAB);
-    attr_length = *text_line-attr_begin;
-    gt_string* extra_string = gt_string_new(attr_length);
-    gt_string_set_nstring_static(extra_string,attr_begin,attr_length);
-=======
 		  if(pair == GT_PAIR_PE_1 || pair == GT_PAIR_PE_2){
 				gt_string* casava_string = gt_string_new(attr_length);
-				gt_string_set_nstring(casava_string,attr_begin,attr_length);
+				gt_string_set_nstring_static(casava_string,attr_begin,attr_length);
 			  // Continue to next only if its not a tab
 				if(!gt_expect_false((**text_line)==TAB) && !GT_IS_EOL(text_line)) {
 					GT_NEXT_CHAR(text_line);
 				}
 				attr_begin = *text_line;
-				gt_attribute_set_string(attributes,GT_TAG_CASAVA,casava_string);
+				gt_attributes_add_string(attributes,GT_ATTR_ID_TAG_CASAVA,casava_string);
 				casava_found = true;
 			}
 		}
     GT_READ_UNTIL(text_line, **text_line==TAB);
     attr_length = *text_line-attr_begin;
     extra_string = gt_string_new(attr_length+1);
-    gt_string_set_nstring(extra_string,attr_begin,attr_length);
->>>>>>> 6a067450
+    gt_string_set_nstring_static(extra_string,attr_begin,attr_length);
     // Continue to next only if its not a tab
     if (!gt_expect_false((**text_line)==TAB) && ! GT_IS_EOL(text_line)) {
       GT_NEXT_CHAR(text_line);
@@ -106,9 +86,6 @@
     attr_begin += attr_length;
     gt_attributes_add_string(attributes,GT_ATTR_ID_TAG_EXTRA,extra_string);
   }
-<<<<<<< HEAD
-  gt_attributes_add(attributes,GT_ATTR_ID_TAG_PAIR,&pair,int64_t);
-=======
   // GT-41 add additional check to see if
   // any extra attributes end in /1 /2 /3 and no pair found yet
   // if thats the case, this takes over, /1/2/3 is cut away
@@ -140,11 +117,7 @@
 	  gt_string_clear(extra_string);
     }
   }
-
-
-
-  gt_attribute_set(attributes,GT_TAG_PAIR,&pair,int64_t);
->>>>>>> 6a067450
+  gt_attributes_add(attributes,GT_ATTR_ID_TAG_PAIR,&pair,int64_t);
   // Skip separator
   if (!GT_IS_EOL(text_line)) {
     GT_NEXT_CHAR(text_line);
