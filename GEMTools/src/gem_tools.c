--- conflicted
+++ resolved
@@ -399,10 +399,7 @@
   //{ 's', "multi-genes", GT_OPT_NO_ARGUMENT, GT_OPT_NONE, 3, true, "", "Count hits to multiple genes"},
   { 's', "count-single-ends", GT_OPT_NO_ARGUMENT, GT_OPT_NONE, 3, true, "", "Treat paired reads as single ends for counting (not for matching)"},
   { 'e', "exon-overlap", GT_OPT_REQUIRED, GT_OPT_FLOAT, 3, true, "<overlap>" , "Fraction (0<=overlap<=1) of overlap of the fragment with exon to be counted (default 0, disabled)" },
-<<<<<<< HEAD
-=======
   { 400, "count-bases", GT_OPT_NO_ARGUMENT, GT_OPT_NONE, 3, true, "", "Count bases instead of reads"},
->>>>>>> 57ecacac
   /* Misc */
   { 500, "shell", GT_OPT_NO_ARGUMENT, GT_OPT_NONE, 4, true, "", "Interactive shell to query the annotation"},
   { 'c', "coverage", GT_OPT_NO_ARGUMENT, GT_OPT_NONE, 4, true, "", "Compute coverage profiles (stored in JSON output)"},
