#==================================================================================================
# PROJECT: GEM-Tools library
# FILE: Makefile
# DATE: 02/10/2012
# AUTHOR(S): Santiago Marco-Sola <santiagomsola@gmail.com>
# DESCRIPTION: Builds all the sources of the GT-library, and the library itself (.a)
#==================================================================================================

# Definitions
ROOT_PATH=..
include ../Makefile.mk

MODULES=gem_tools \
        gt_commons gt_error gt_mm gt_fm gt_profiler \
        gt_ihash gt_shash gt_vector gt_string \
        gt_attributes gt_dna_string gt_dna_read gt_compact_dna_string \
        gt_template gt_alignment gt_map gt_misms \
        gt_template_utils gt_alignment_utils gt_counters_utils \
        gt_map_metrics gt_map_align gt_map_score gt_map_utils \
        gt_sequence_archive gt_segmented_sequence \
        gt_input_file gt_buffered_input_file \
        gt_input_parser gt_input_map_parser gt_input_fasta_parser gt_input_generic_parser \
        gt_input_map_utils \
        gt_input_sam_parser gt_sam_attributes \
        gt_buffered_output_file gt_output_file gt_generic_printer gt_output_buffer \
        gt_output_printer gt_output_map gt_output_fasta gt_output_sam gt_output_generic_printer \
        gt_stats gt_gemIdx_loader gt_gtf
SRCS=$(addsuffix .c, $(MODULES))
OBJS=$(addprefix $(FOLDER_BUILD)/, $(SRCS:.c=.o))
GT_LIB=$(FOLDER_LIB)/libgemtools.a

all: GEM_TOOLS_FLAGS=$(GENERAL_FLAGS) $(ARCH_FLAGS) $(SUPPRESS_CHECKS) $(OPTIMIZTION_FLAGS) $(ARCH_FLAGS_OPTIMIZTION_FLAGS)
all: $(GT_LIB)

debug: GEM_TOOLS_FLAGS=-O0 $(GENERAL_FLAGS) $(ARCH_FLAGS) $(DEBUG_FLAGS)
debug: $(GT_LIB)

$(GT_LIB): $(OBJS)
	$(AR) -rcs $(GT_LIB) $(FOLDER_BUILD)/*.o

ifeq ($(HAVE_OPENMP),1)
OPENMP_FLAGS:= -fopenmp
else
OPENMP_FLAGS:=
endif

$(FOLDER_BUILD)/gt_fm.o : gt_fm.c
<<<<<<< HEAD
	$(CC) $(GEM_TOOLS_FLAGS) $(INCLUDE_FLAGS) -c $< -o $@ -fopenmp
$(FOLDER_BUILD)/gt_gtf.o : gt_gtf.c
	$(CC) $(GEM_TOOLS_FLAGS) $(INCLUDE_FLAGS) -c $< -o $@ -fopenmp
=======
	$(CC) $(GEM_TOOLS_FLAGS) $(INCLUDE_FLAGS) -c $< -o $@ $(OPENMP_FLAGS)
>>>>>>> e69e064a
$(FOLDER_BUILD)/gt_mm.o : gt_mm.c
	$(CC) $(GEM_TOOLS_FLAGS) $(INCLUDE_FLAGS) -c $< -o $@ $(OPENMP_FLAGS)

$(FOLDER_BUILD)/%.o : %.c
	$(CC) $(GEM_TOOLS_FLAGS) $(INCLUDE_FLAGS) -c $< -o $@<|MERGE_RESOLUTION|>--- conflicted
+++ resolved
@@ -45,13 +45,9 @@
 endif
 
 $(FOLDER_BUILD)/gt_fm.o : gt_fm.c
-<<<<<<< HEAD
-	$(CC) $(GEM_TOOLS_FLAGS) $(INCLUDE_FLAGS) -c $< -o $@ -fopenmp
+	$(CC) $(GEM_TOOLS_FLAGS) $(INCLUDE_FLAGS) -c $< -o $@ $(OPENMP_FLAGS)
 $(FOLDER_BUILD)/gt_gtf.o : gt_gtf.c
-	$(CC) $(GEM_TOOLS_FLAGS) $(INCLUDE_FLAGS) -c $< -o $@ -fopenmp
-=======
-	$(CC) $(GEM_TOOLS_FLAGS) $(INCLUDE_FLAGS) -c $< -o $@ $(OPENMP_FLAGS)
->>>>>>> e69e064a
+	$(CC) $(GEM_TOOLS_FLAGS) $(INCLUDE_FLAGS) -c $< -o $@ -f(OPENMP_FLAGS)
 $(FOLDER_BUILD)/gt_mm.o : gt_mm.c
 	$(CC) $(GEM_TOOLS_FLAGS) $(INCLUDE_FLAGS) -c $< -o $@ $(OPENMP_FLAGS)
 
