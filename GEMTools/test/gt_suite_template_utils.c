--- conflicted
+++ resolved
@@ -110,20 +110,7 @@
   gt_string* string = gt_string_new(1024);
   gt_output_map_sprint_template(string, source, GT_ALL, true);
   // convert to string
-<<<<<<< HEAD
-  char* line = gt_string_get_string(string);
-=======
-  char * line = gt_string_get_string(string);
-  printf("%s\n", line);
-  printf(
-      "ID/1\t"
-      "GAGAGAACAGGCCTCTGAGCCCAAGCCAAGCCATCGCATCCCCTGTGACTTGCCCGTATATATGCCCAGATGGCCTGAAGTAACTGAAGAATCACAAAAGA\t"
-      "BPYcceeegegggiiiiiiiiiiiiiiighhhfgghhiiihhhifhfhhhfhhdghhiiihfbggedddeabbcdcccb`ZaW[^^abbcGW[`^`R]`BB\t"
-      "0:1:0:0:1:4+1:3\t"
-      "chr2:+:64479108:10>436*91,chr7:+:24435865:1T>5-46A8C38,chr2:+:64479547:(1)1T>1-1T>1-94,"
-      "chr4:+:16999371:1T>5-35>2-9A8C38,chr9:+:90025610:1T>5-28A17A8C38,chr11:-:130623749:2>1-1T1T46A2>2-43,"
-      "chr2:+:64479544:TTC1TGT94,chr13:+:91496959:1GA1TGT27T18A47,chr2:+:216792393:1GA1TGT46A8C38,chr2:+:64478959:AG1T1G1TT1>585*91\n");
->>>>>>> 5ab9375f
+  char * line = gt_string_get_string(string);
   fail_unless(gt_streq(line,
       "ID/1\t"	
       "GAGAGAACAGGCCTCTGAGCCCAAGCCAAGCCATCGCATCCCCTGTGACTTGCCCGTATATATGCCCAGATGGCCTGAAGTAACTGAAGAATCACAAAAGA\t"
