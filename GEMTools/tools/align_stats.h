--- conflicted
+++ resolved
@@ -6,28 +6,8 @@
 #define DEFAULT_QUAL_OFFSET 33 // FASTQ quality convention
 #define MAX_QUAL 64
 #define DEFAULT_MAX_INSERT 1000
-<<<<<<< HEAD
-
-typedef struct {
-  char *input_files[2];
-  char *output_file;
-  char *dist_file;
-  bool mmap_input;
-  gt_generic_parser_attributes* parser_attr;
-  bool paired_read;
-  bool variable_read_length;
-  bool ignore_id;
-  uint64_t read_length[2]; // Untrimmed read length for both reads
-  uint64_t max_read_length; // For sanity checking
-  uint64_t min_insert; 
-  uint64_t max_insert; 
-  int num_threads;
-  int qual_offset; // quality offset (33 for FASTQ, 64 for Illumina) 
-} as_param;
-=======
 #define MAX_INDEL_SIZE 1024
 #define DUP_LIMIT 255
->>>>>>> 9cc6f65d
 
 #define PAIR_TYPE_DS 0 // Reads on different strands, same contig
 #define PAIR_TYPE_SS 1 // Reads on same strand, same contig
