#include <getopt.h>
#include <omp.h>
#include <pthread.h>
#include "gem_tools.h"
#include "align_stats.h"

// Every entry will be set to zero be default
static const char base_tab[256]= {
		['A']=2, ['C']=3, ['G']=4, ['T']=5, ['N']=1,
		['a']=2, ['c']=3, ['g']=4, ['t']=5, ['n']=1};

static const char id_brk_char[256]= {
		[':']=ID_COLON_CHAR, ['#']=ID_HASH_CHAR, [' ']=ID_SPACE_CHAR, ['/']=ID_SLASH_CHAR, [0]=ID_END_CHAR
};

static void usage(FILE *f)
{
	fputs("usage:\n align_stats\n",f);
	fputs("  -r|--reads <reads file or file pair>\n",f);
	fputs("  -o|--output <output stats file>\n",f);
	fputs("  -d|--insert_dist <output insert size distribution file>\n",f);
	fputs("  -M|--min_insert <minimum insert size> (for pairing of single end files: default=0)\n",f);
	fprintf(f,"  -m|--max_insert <maximum insert size> (for pairing of single end files: default=%d)\n",DEFAULT_MAX_INSERT);
	fputs("  -t|--threads <number of threads>\n",f);
	fputs("  -l|--read_length <untrimmed read length>\n",f);
	fputs("  -V|--variable  Variable length reads\n",f);
	fputs("  -p|--paired    Paired mapping input file\n",f);
	fputs("  -i|--ignore_id Do not attempt to parse read IDs\n",f);
	fputs("  -m|--mmap      Mmap input files\n",f);
	fprintf(f,"  -P|--phage_lambda <identifier for phage lambda>    (default='%s')\n",PHAGE_LAMBDA);
	fprintf(f,"  -X|--phix174 <identifier for phiX174>    (default='%s')\n",PHIX174);
	fprintf(f,"  -L|--max_read_length <maximum valid read length>   (default=%u)\n",MAX_READ_LENGTH);
	fprintf(f,"  -F|--fastq     select fastq quality coding         %s\n",DEFAULT_QUAL_OFFSET==QUAL_FASTQ?"(default)":"");
	fprintf(f,"  -S|--solexa    select ilumina quality coding       %s\n",DEFAULT_QUAL_OFFSET==QUAL_SOLEXA?"(default)":"");
	fprintf(f,"  -q|--qual_off  select quality value offset         (default=%d)\n",DEFAULT_QUAL_OFFSET);
	fputs("  -h|help|usage                                      (print this file\n\n",f);
}

static void set_opt(char *opt,char **opt_p,char *val) 
{
	if(*opt_p) {
		fprintf(stderr,"multiple %s options: '%s' overwriting previous definition '%s'\n",opt,val,*opt_p);
		free(*opt_p);
	}
	*opt_p=strdup(val);
}

static void *as_malloc(size_t s)
{
	void *p;

	p=malloc(s);
	gt_cond_fatal_error(!p,MEM_HANDLER);
	return p;
}

static void *as_calloc(size_t n,size_t s)
{
	void *p;

	p=calloc(n,s);
	gt_cond_fatal_error(!p,MEM_HANDLER);
	return p;
}

static void *as_realloc(void *ptr,size_t s)
{
	void *p;

	p=realloc(ptr,s);
	gt_cond_fatal_error(!p,MEM_HANDLER);
	return p;
}

static void as_set_output_files(as_param *param)
{
	if(!(param->output_file && param->dist_file)) {
		if(param->input_files[0]) {
			char *root=strdup(param->input_files[0]);
			char *p=strchr(root,'.');
			if(p) *p=0;
			if(param->input_files[1]) {
				if(p-root>2 && (p[-1]=='1' || p[-1]=='2')) {
					if(p[-2]=='.' || p[-2]=='_') p[-2]=0;
					else p[-1]=0;
				}
				else if(p-root>6 && !strncmp(p-4,"_map",4) && (p[-5]=='1' || p[-5]=='2') && p[-6]=='_') p[-6]=0;
			} else {
				if(p-root>4 && !strncmp(p-4,"_map",4)) p[-4]=0;
			}
			p=strrchr(root,'/');
			if(p) p++;
			else p=root;
			if(!param->output_file) asprintf(&param->output_file,"%s_report.txt",p);
			if(!param->dist_file) asprintf(&param->dist_file,"%s_frag_dist.txt",p);
		} else {
			if(!param->output_file) param->output_file=strdup("align_stats_report.txt");
			if(!param->dist_file) param->dist_file=strdup("align_stats_frag_dist.txt");
		}
	}
	if(!strcmp(param->output_file,"-")) param->output_file=0;
	if(!strcmp(param->dist_file,"-")) param->dist_file=0;
}

static id_tag *new_id_tag(void)
{
	id_tag *idt;

	idt=as_malloc(sizeof(id_tag));
	idt->instrument_name=gt_string_new(128);
	idt->run=gt_string_new(128);
	idt->flowcell=gt_string_new(128);
	idt->index=gt_string_new(128);
	return idt;
}

static void clear_id_tag(id_tag *idt)
{
	gt_string_clear(idt->instrument_name);
	gt_string_clear(idt->run);
	gt_string_clear(idt->flowcell);
	gt_string_clear(idt->index);
}

static void free_id_tag(id_tag *idt)
{
	gt_string_delete(idt->instrument_name);
	gt_string_delete(idt->run);
	gt_string_delete(idt->flowcell);
	gt_string_delete(idt->index);
	free(idt);
}

static uint64_t parse_id_tag(gt_string *tag,id_tag *idt)
{

	// @HWUSI-EAS100R:6:73:941:1973#0/1   Old style Casava tag
  // Machine:lane:tile:x:y#multiplex tag/read
	//
	// @EAS139:136:FC706VJ:2:2104:15343:197393 1:Y:18:ATCACG  New style (v1.8) tag
	// Machine:run:flowcell:lane:tile:x:y read:filter:flags:multiplex tag
  //
	// The end of the tag (/read for old style or the part after the space for the new style) may have been trimmed
	//
	char type[11],*tg,*p;
	int fields[11],len[11];
	int i=0,ix=0,err=ID_TAG_OK;

	clear_id_tag(idt);
	tg=gt_string_get_string(tag);
	ix=0;
	fields[0]=0;
	register char c;
	while(tg[ix] && i<11) {
		while(!(c=id_brk_char[(int)tg[ix]])) ix++;
		len[i]=ix+1-fields[i];
		type[i++]=c;
		ix++;
		if(c==ID_END_CHAR || i==11) break;
		if(c==ID_SPACE_CHAR) while((c=id_brk_char[(int)tg[ix]])==ID_SPACE_CHAR) ix++; // Skip multiple white space characters
		fields[i]=ix;
	}
	int j;
	for(j=0;j<i;j++) if(type[j]!=ID_COLON_CHAR) break;
	int sidx;
	if((i==6 || i==7) && j==4 && type[j]==ID_HASH_CHAR) {
		gt_string_copy_substr(idt->instrument_name,tag,fields[0],len[0]);
		sidx=1;
	} else {
		gt_string_copy_substr(idt->instrument_name,tag,fields[0],len[0]);
		gt_string_copy_substr(idt->run,tag,fields[1],len[1]);
		gt_string_copy_substr(idt->flowcell,tag,fields[2],len[2]);
		sidx=3;
	}
	idt->lane=(uint32_t)strtoul(tg+fields[sidx],&p,10);
	if(idt->lane<1 || idt->lane>MAX_LANE_ID) {
		err=ID_TAG_ERROR_BAD_LANE;
	}
	if(err==ID_TAG_OK) {
		idt->tile=(uint32_t)strtoul(tg+fields[sidx+1],&p,10);
		if(idt->tile<1) {
			err=ID_TAG_ERROR_BAD_TILE;
		}
	}
	if(err==ID_TAG_OK) {
		idt->x=(uint32_t)strtoul(tg+fields[sidx+2],&p,10);
		if(idt->x<1) {
			err=ID_TAG_ERROR_BAD_COORD;
		}
	}
	if(err==ID_TAG_OK) {
		idt->y=(uint32_t)strtoul(tg+fields[sidx+3],&p,10);
		if(idt->y<1) {
			err=ID_TAG_ERROR_BAD_COORD;
		}
	}
// if(err==ID_TAG_OK) {
// printf("Machine: " PRIgts "\tRun: " PRIgts "\tFC: " PRIgts "\tLane: %d\tTile: %" PRIu32 "\tX,Y: %" PRIu32 ",%" PRIu32 "\n",PRIgts_content(idt->instrument_name),PRIgts_content(idt->run),PRIgts_content(idt->flowcell),idt->lane,idt->tile,idt->x,idt->y);
//	}
	return err;
}

static as_stats* as_stats_new(bool paired)
{
	as_stats* stats=as_calloc((size_t)1,sizeof(as_stats));
	stats->max_indel_length=50; // We can expand if necessary
	stats->paired=paired;
	int i,j=(paired==true?2:1);
	for(i=0;i<j;i++) {
		int k;
		for(k=0;k<2;k++) stats->indel_length[i*2+k]=as_calloc(sizeof(uint64_t),stats->max_indel_length+1);
	}
	stats->insert_size=0;
	stats->loc_hash=0;
	return stats;
}

static void as_stats_free(as_stats *stats)
{
	uint64_t i,j=(stats->paired==true?2:1);
	for(i=0;i<j;i++) {
		if(stats->curr_read_store[i]) {
			free(stats->read_length_stats[i]);
			uint64_t k;
			for(k=0;k<2;k++) {
				free(stats->indel_length[i*2+k]);
				free(stats->indel_stats[i*2+k]);
			}
			for(k=0;k<stats->curr_read_store[i];k++) free(stats->base_counts_by_cycle[i][k]);
			for(k=i*(MAX_QUAL+1);k<(i+1)*(MAX_QUAL+1);k++) {
				free(stats->mm_stats[k]);
				free(stats->qual_stats[k]);
			}
			free(stats->base_counts_by_cycle[i]);
		}
	}
	if(stats->paired==true) {
		HASH_CLEAR(hh,stats->insert_size);
	}
	free(stats);
}

static void add_indel_stats(as_stats *stats,uint64_t size,uint64_t cycle,uint64_t ix)
{
	stats->indel_stats[ix][cycle]++;
	if(size<=MAX_INDEL_SIZE) {
		if(size>stats->max_indel_length) {
			uint64_t nsize=size*1.2;
			if(nsize>MAX_INDEL_SIZE) nsize=MAX_INDEL_SIZE;
			uint64_t i,j=(stats->paired==true?2:1);
			for(i=0;i<j;i++) {
				int k;
				for(k=0;k<2;k++) {
					stats->indel_length[i*2+k]=as_realloc(stats->indel_length[i*2+k],sizeof(uint64_t)*(nsize+1));
					uint64_t sz;
					for(sz=stats->max_indel_length+1;sz<=nsize;sz++) stats->indel_length[i*2+k][sz]=0;
				}
			}
			stats->max_indel_length=nsize;
		}
		stats->indel_length[ix][size]++;
	}
}

static dist_element *as_find_insert_counter(dist_element **de,int64_t x)
{
	dist_element *new_de;
	HASH_FIND(hh,*de,&x,sizeof(int64_t),new_de);
	if(!new_de) {
		new_de=as_malloc(sizeof(dist_element));
		int i;
		for(i=0;i<4;i++) new_de->ct[i]=0;
		new_de->x=x;
		HASH_ADD(hh,*de,x,sizeof(int64_t),new_de);
	}
	return new_de;
}

static dist_element *as_increase_insert_count(dist_element **de,int ix,int64_t x)
{
	dist_element *new_de=as_find_insert_counter(de,x);
	new_de->ct[ix]++;
	return new_de;
}

#define LH_BIN_SIZE 1024
static pthread_rwlock_t loc_hash_rwlock;

static void insert_loc(as_stats *stats,uint64_t x,int64_t ins_size,uint32_t tile,gt_string *ctg)
{
	loc_hash *lh;
	unsigned int k=x/LH_BIN_SIZE;
	uint16_t loc=x%LH_BIN_SIZE;
	pthread_rwlock_rdlock(&loc_hash_rwlock);
	HASH_FIND_STR(*stats->loc_hash,gt_string_get_string(ctg),lh);
	pthread_rwlock_unlock(&loc_hash_rwlock);
	if(!lh) {
		lh=as_malloc(sizeof(loc_hash));
		lh->ctg=strdup(gt_string_get_string(ctg));
		lh->lblock=0;
		pthread_rwlock_init(&lh->rwlock,NULL);
		pthread_rwlock_wrlock(&loc_hash_rwlock);
		HASH_ADD_KEYPTR(hh,*stats->loc_hash,lh->ctg,(int)strlen(lh->ctg),lh);
		pthread_rwlock_unlock(&loc_hash_rwlock);
	}
	loc_block *lb;
	pthread_rwlock_rdlock(&lh->rwlock);
	HASH_FIND_INT(lh->lblock,&k,lb);
	pthread_rwlock_unlock(&lh->rwlock);
	if(!lb) {
		lb=as_malloc(sizeof(loc_block));
		lb->n_elem=0;
		lb->size=INIT_LB_SIZE;
		lb->x=k;
		lb->elem=as_malloc(lb->size*sizeof(loc_elem));
		pthread_mutex_init(&lb->mutex,NULL);
		pthread_rwlock_wrlock(&lh->rwlock);
		HASH_ADD_INT(lh->lblock,x,lb);
		pthread_rwlock_unlock(&lh->rwlock);
	}
	pthread_mutex_lock(&lb->mutex);
	if(lb->n_elem==lb->size) {
		lb->size*=1.5;
		lb->elem=as_realloc(lb->elem,lb->size*sizeof(loc_elem));
	}
	loc_elem* le=lb->elem+(lb->n_elem++);
	pthread_mutex_unlock(&lb->mutex);
	le->loc=loc;
	le->tile=tile;
	le->dist=ins_size;
}

static void as_stats_resize(as_stats *stats,uint64_t rd,uint64_t l)
{
	stats->max_read_length[rd]=l;
	if(l>=stats->curr_read_store[rd]) {
		uint64_t i,nlen=l*1.5; // Allocate a bit more space than we need now to avoid un-necessary re-sizing in future
		if(stats->curr_read_store[rd]) {
			stats->read_length_stats[rd]=as_realloc(stats->read_length_stats[rd],nlen*sizeof(uint64_t));
			stats->base_counts_by_cycle[rd]=as_realloc(stats->base_counts_by_cycle[rd],sizeof(void *)*nlen);
			uint64_t j;
			for(j=rd*2;j<rd*2+2;j++) stats->indel_stats[j]=as_realloc(stats->indel_stats[j],sizeof(uint64_t)*nlen);
			for(j=rd*(MAX_QUAL+1);j<(rd+1)*(MAX_QUAL+1);j++) {
				stats->mm_stats[j]=as_realloc(stats->mm_stats[j],sizeof(uint64_t)*nlen);
				stats->qual_stats[j]=as_realloc(stats->qual_stats[j],sizeof(uint64_t)*nlen);
			}
			for(i=stats->curr_read_store[rd];i<nlen;i++) {
				stats->read_length_stats[rd][i]=0;
				stats->base_counts_by_cycle[rd][i]=as_calloc((size_t)(MAX_QUAL+1)*5,sizeof(uint64_t));
				for(j=rd*2;j<rd*2+2;j++) stats->indel_stats[j][i]=0;
				for(j=rd*(MAX_QUAL+1);j<(rd+1)*(MAX_QUAL+1);j++) stats->mm_stats[j][i]=0;
			}
		} else {
			stats->read_length_stats[rd]=as_calloc((size_t)nlen,sizeof(uint64_t));
			stats->base_counts_by_cycle[rd]=as_malloc(sizeof(void *)*nlen);
			uint64_t j;
			for(j=rd*2;j<rd*2+2;j++) stats->indel_stats[j]=as_calloc((size_t)nlen,sizeof(uint64_t));
			for(j=rd*(MAX_QUAL+1);j<(rd+1)*(MAX_QUAL+1);j++) {
				stats->mm_stats[j]=as_calloc((size_t)nlen,sizeof(uint64_t));
				stats->qual_stats[j]=as_calloc((size_t)nlen,sizeof(uint64_t));
			}
			for(i=0;i<nlen;i++) {
				stats->base_counts_by_cycle[rd][i]=as_calloc((size_t)(MAX_QUAL+1)*5,sizeof(uint64_t));
			}
		}
		stats->curr_read_store[rd]=nlen;
	}
}

static void get_error_profile(as_stats *stats,gt_alignment *al,uint64_t rd,int qual_offset)
{
	static int mis_type[]={0,2,1,2,2,0,2,1,1,2,0,2,2,1,2,0};
	if(!al->maps->used) return;
	// Get first map only from alignment
  register gt_string* const read = al->read;
  register gt_string* const quals = al->qualities;
  register const bool has_qualities = gt_alignment_has_qualities(al);
	gt_map *map=gt_alignment_get_map(al,0);
  register int quality_misms = 0;
  uint64_t i;
  for(i=0;i<read->length;i++) {
  	if(has_qualities) {
  		quality_misms = gt_string_get_string(quals)[i]-qual_offset;
  		if(quality_misms>MAX_QUAL) quality_misms=MAX_QUAL;
  	} else quality_misms=0;
  	stats->qual_stats[rd*(MAX_QUAL+1)+quality_misms][i]++;
  }
  GT_MAP_ITERATE(map,map_block) {
    GT_MISMS_ITERATE(map_block,misms) {
      if (has_qualities) {
        quality_misms = gt_string_get_string(quals)[misms->position]-qual_offset;
        if(quality_misms>MAX_QUAL) quality_misms=MAX_QUAL;
        else if(quality_misms<0) quality_misms=0;
      }
      switch (misms->misms_type) {
      case MISMS:
       	stats->mm_stats[rd*(MAX_QUAL+1)+quality_misms][misms->position]++;
      	int base=base_tab[(int)gt_string_get_string(read)[misms->position]]-2;
      	int rbase=base_tab[(int)misms->base]-2;
      	if(base>=0 && rbase>=0) {
      		// Get transition/transversion counts
      		int type=mis_type[(base<<2)|rbase];
      		if(type==1) stats->ts_stats[rd][quality_misms]++;
      		else if(type==2) stats->tv_stats[rd][quality_misms]++;
      	}
      	if(base>=0 && misms->position) {
      		int prev_base=base_tab[(int)gt_string_get_string(read)[misms->position-1]]-2;
      		if(prev_base>=0) {
      			if(base==prev_base) stats->pbc_stats[rd][quality_misms]++;
      			else stats->pbn_stats[rd][quality_misms]++;
      		}
      	}
      	break;
      case INS:
      	add_indel_stats(stats,misms->size,misms->position,rd);
      	break;
      case DEL:
      	add_indel_stats(stats,misms->size,misms->position,2+rd);
      	break;
      }
    }

  }
}

static void as_collect_stats(gt_template* template,as_stats* stats,as_param *param,id_tag *idt)
{
	stats->nreads++;
	uint64_t nrd;
	bool paired_file=false; // Was the input file from a paired mapping
	if(gt_input_generic_parser_attributes_is_paired(&param->parser_attr)) {
		if(gt_template_get_num_blocks(template)!=2) {
			gt_fatal_error_msg("Fatal error: Expecting paired reads\n");
		}
		nrd=2;
		if(!param->input_files[1]) paired_file=true;
	} else {
		if(gt_template_get_num_blocks(template)!=1) {
			gt_fatal_error_msg("Fatal error: Expecting unpaired reads\n");
		}
		nrd=1;
	}
	uint64_t j;
	gt_alignment *al[2];
	char *rd[2],*ql[2];
	uint64_t len[2];
	register int qual_offset=param->qual_offset;
	// Get alignments, qualities, reads and lengths for both ends
	for(j=0;j<nrd;j++) {
		al[j]=gt_template_get_block(template,j);
		rd[j]=gt_alignment_get_read(al[j]);
		ql[j]=gt_alignment_get_qualities(al[j]);
		len[j]=strlen(rd[j]);
		// Update yield max_read_length and resize stats arrays if necessary
		if(stats->max_read_length[j]<len[j]) as_stats_resize(stats,j,len[j]);
		stats->read_length_stats[j][len[j]]++;
		uint64_t i,yld=0;
		char *p=rd[j];
		char *q=ql[j];
		uint64_t **bc=stats->base_counts_by_cycle[j];
		for(i=0;i<len[j];i++) {
			int base=base_tab[(int)p[i]]-1;
			int qual=q[i]-qual_offset;
			if(qual<0 || qual>MAX_QUAL || base<0) {
				gt_fatal_error_msg("Illegal base or quality character '%c %c' in read\n",p[i],q[i]);
			}
			if(base) yld++;
			bc[i][qual*5+base]++;
		}
		stats->yield[j]+=yld;
	}
	// Filter maps (both single and paired end) to remove maps after first zero strata after the first hit
	uint64_t nmaps[3]={0,0,0};
	uint64_t max_dist[3]={0,0,0};
	bool ambig[2]={false,false};
	// Single end alignments
	for(j=0;j<nrd;j++) {
		uint64_t i,k;
		k=gt_alignment_get_num_counters(al[j]);
		for(i=0;i<k;i++) {
			uint64_t x=gt_alignment_get_counter(al[j],i);
			if(x) {
				nmaps[j]+=x;
				max_dist[j]=i;
			} else if(nmaps[j]) break;
		}
		if(i==k-1 && paired_file==false) ambig[j]=true;
		// Collect error states from first alignment only
		if(nmaps[j]) {
			get_error_profile(stats,al[j],j,qual_offset);
		}
	}
	if(nrd==2) {
		// Paired end alignments
		uint64_t i,k;
		k=gt_template_get_num_counters(template);
		for(i=0;i<k;i++) {
			uint64_t x=gt_template_get_counter(template,i);
			if(x) {
				nmaps[2]+=x;
				max_dist[2]=i;
			} else if(nmaps[2]) break;
		}
		// Now count number of split maps for each end
		uint64_t nsplit[3]={0,0,0};
		for(j=0;j<2;j++) {
			bool flg=false;
			GT_ALIGNMENT_ITERATE(al[j],map) {
				if(gt_map_get_distance(map)<=max_dist[j]) {
					if(gt_map_get_num_blocks(map)>1) nsplit[j]++;
					else flg=true;
				}
			}
			if(nsplit[j]) {
				stats->reads_with_splitmaps[j]++;
				if(flg==false) stats->reads_only_with_splitmaps[j]++;
			}
		}
		// And for paired alignments
		bool flg=false;
		GT_TEMPLATE_ITERATE_MMAP__ATTR_(template,maps,maps_attr) {
			if(maps_attr->distance<=max_dist[2]) {
				if(gt_map_get_num_blocks(maps[0])>1 || gt_map_get_num_blocks(maps[1])>1) nsplit[2]++;
				else flg=true;
			}
		}
		if(nsplit[2]) {
			stats->reads_with_splitmaps[2]++;
			if(flg==false) stats->reads_only_with_splitmaps[2]++;
		}
		for(j=0;j<2;j++) {
			if(nmaps[j]) {
				stats->mapped[j]++;
				if(nmaps[j]==1) {
					if(ambig[j]==false) stats->unique[j]++;
					else stats->ambiguous[j]++;
				}
			}
		}
		if(nmaps[2]) {
			stats->paired_mapped++;
			if(nmaps[2]==1 && (nmaps[0]<=gt_alignment_get_num_maps(al[0])) && (nmaps[1]<=gt_alignment_get_num_maps(al[1]))) {
				stats->paired_unique++;
				maps=gt_template_get_mmap(template,0,NULL);
				uint64_t gt_err;
				int64_t ins_size=gt_template_get_insert_size(maps,&gt_err,0,0);
				if(gt_err==GT_TEMPLATE_INSERT_SIZE_OK) {
					dist_element* de=as_increase_insert_count(&stats->insert_size,AS_INSERT_TYPE_PAIRED,ins_size);
					if(nmaps[0]>1 || nmaps[1]>1) de->ct[AS_INSERT_TYPE_RECOVERED]++;
					if(nsplit[2]) de->ct[AS_INSERT_TYPE_SPLIT]++;
				}
			}
		}
		// Track insert sizes for all pairs where single end reads are uniquely mapping
		if(nmaps[0]==1 && nmaps[1]==1) {
			uint64_t gt_err;
			gt_map *tmaps[2];
			tmaps[0]=gt_alignment_get_map(al[0],0);
			tmaps[1]=gt_alignment_get_map(al[1],0);
			uint64_t xx;
			gt_string *contig;
			int64_t ins_size=gt_template_get_insert_size(tmaps,&gt_err,&xx,&contig);
			if(gt_err==GT_TEMPLATE_INSERT_SIZE_OK) {
				(void)as_increase_insert_count(&stats->insert_size,AS_INSERT_TYPE_ALL_UNIQUE,ins_size);
				stats->paired_type[PAIR_TYPE_DS]++;
				insert_loc(stats,xx,ins_size,idt->tile,contig);
			} else if(gt_err==GT_TEMPLATE_INSERT_SIZE_SAME_STRAND) stats->paired_type[PAIR_TYPE_SS]++;
			else if(gt_err==GT_TEMPLATE_INSERT_SIZE_DIFFERENT_CONTIGS) stats->paired_type[PAIR_TYPE_MM]++;
		}
	} else {
		/* We can still track duplicates for single end reads, although we will find too many */
		gt_map* tmap=gt_alignment_get_map(al[0],0);
		insert_loc(stats,tmap->position,0,idt->tile,tmap->seq_name);
	}
}

static int cmp_dist_elem(dist_element *a,dist_element *b)
{
	return a->x-b->x;
}

static int cmp_loc_elem(const void *s1,const void *s2)
{
  const loc_elem *le1,*le2;
  int x;

  le1=s1;
  le2=s2;
  if(!(x=le1->loc-le2->loc)) {
    if(!(x=abs(le1->dist)-abs(le2->dist))) {
      if(!(x=le1->tile-le2->tile)) {
        x=le1->dist-le2->dist;
      }
    }
  }
  return x;
}

static void *as_calc_duplicate_rate(void *ss)
{
	as_param* param=ss;
	as_stats* stats=param->stats[0];
	loc_hash* lh=*(stats->loc_hash);
	uint64_t (*dup_cnt)[DUP_LIMIT+1]=stats->duplicate_counts;
	uint64_t dcounts[2][DUP_LIMIT+1];
	uint64_t tot=0;
	int i,j;
	for(i=0;i<5;i++) for(j=0;j<=DUP_LIMIT;j++) dup_cnt[i][j]=0;
	for(;lh;lh=lh->hh.next) {
		loc_block *lb;
		for(lb=lh->lblock;lb;lb=lb->hh.next) {
			qsort(lb->elem,lb->n_elem,sizeof(loc_elem),cmp_loc_elem);
			u_int16_t tile,loc;
			int16_t dst=0;
			tile=loc=0;
			int k,k1,xx;
			k=k1=xx=0;
			uint64_t kk[4]={0,0,0,0};
			tot+=lb->n_elem;
			loc_elem* le=lb->elem;
			for(i=0;i<(int)lb->n_elem;i++,le++) {
				if(le->loc!=loc || abs(le->dist)!=abs(dst)) {
					if(k) {
						if(k>DUP_LIMIT) k=DUP_LIMIT+1;
						else if(k>1) {
							assert(xx<=DUP_LIMIT);
							dcounts[0][xx]=kk[0];
							dcounts[1][xx++]=kk[1];
							for(k1=0;k1<4;k1++) kk[k1]=0;
							for(k1=0;k1<xx;k1++) {
								int k2;
								for(k2=0;k2<2;k2++) {
									int k3=dcounts[k2][k1];
									if(k3>1) kk[0]+=k3*(k3-1);
								}
								kk[1]+=dcounts[0][k1]*dcounts[1][k1];
								for(k2=0;k2<k1;k2++) {
									kk[2]+=dcounts[0][k1]*dcounts[0][k2]+dcounts[1][k1]*dcounts[1][k2];
									kk[3]+=dcounts[0][k1]*dcounts[1][k2]+dcounts[1][k1]*dcounts[0][k2];
								}
							}
							kk[0]>>=1;
							for(k1=0;k1<4;k1++) dup_cnt[k1+1][k-1]+=kk[k1];
							xx=0;
						}
						dup_cnt[0][k-1]++;
					}
					k=1;
					xx=0;
					tile=le->tile;loc=le->loc;
					dst=le->dist;
					k1=(dst<0)?0:1;
					kk[k1]=1;
					kk[k1^1]=0;
				} else {
					k++;
					if(le->tile!=tile) {
						if(xx<DUP_LIMIT) {
							dcounts[0][xx]=kk[0];
							dcounts[1][xx++]=kk[1];;
							tile=le->tile;
							dst=le->dist;
							k1=(dst<0)?0:1;
							kk[k1]=1;
							kk[k1^1]=0;
						}
					} else {
						if(le->dist!=dst) {
							k1=1;
							dst=le->dist;
						}
						kk[k1]++;
					}
				}
			}
			if(k) {
				if(k>DUP_LIMIT) k=DUP_LIMIT+1;
				else if(k>1) {
					assert(xx<=DUP_LIMIT);
					dcounts[0][xx]=kk[0];
					dcounts[1][xx++]=kk[1];
					for(k1=0;k1<4;k1++) kk[k1]=0;
					for(k1=0;k1<xx;k1++) {
						int k2;
						for(k2=0;k2<2;k2++) {
							int k3=dcounts[k2][k1];
							if(k3>1) kk[0]+=k3*(k3-1);
						}
						kk[1]+=dcounts[0][k1]*dcounts[1][k1];
						for(k2=0;k2<k1;k2++) {
							kk[2]+=dcounts[0][k1]*dcounts[0][k2]+dcounts[1][k1]*dcounts[1][k2];
							kk[3]+=dcounts[0][k1]*dcounts[1][k2]+dcounts[1][k1]*dcounts[0][k2];
						}
					}
					kk[0]>>=1;
					for(k1=0;k1<4;k1++) dup_cnt[k1+1][k-1]+=kk[k1];
					xx=0;
				}
				dup_cnt[0][k-1]++;
			}
		}
	}
	double z1,z2,z3,z4,z5,z6;
	z1=z2=z3=z4=z5=z6=0.0;
	int k=0;
	for(i=0;i<=DUP_LIMIT;i++) {
		z1+=(double)dup_cnt[0][i];
		z2+=(double)dup_cnt[0][i]*(i+1);
		z3+=(double)dup_cnt[1][i];
		z4+=(double)dup_cnt[2][i];
		z5+=(double)dup_cnt[3][i];
		z6+=(double)dup_cnt[4][i];
		if(dup_cnt[0][i]) k=i;
	}
	if(z2 && (z3+z4+z5+z6)) {
		double z,z7,z8,z9;
    z=1.0-z1/z2;
    z1=(z3*z6>0.0)?(z3*(z5+z6)-z5*(z3+z4))/(z3*z6):1.0;
    z2=z3*z1/(z3+z4+z5+z6);
    z7=1.0-(1.0-z2)*z;
    z8=tot*1000.0;
    z9=z8;
    for(i=0;i<10000;i++) {
      z8=tot*z7/(1.0-exp(log(1.0-1.0/z8)*tot));
      if(fabs(z8-z9)<1.0e-2) break;
      z9=z8;
    }
    stats->duplicate_rate[0]=z;
    stats->duplicate_rate[1]=z2;
    stats->duplicate_reads_used=tot;
    stats->unique_fragment_estimate=(uint64_t)(z8+.5);
	} else {
		stats->duplicate_rate[0]=stats->duplicate_rate[1]=0.0;
    stats->duplicate_reads_used=stats->unique_fragment_estimate=0;
	}
	return 0;
}

static void *as_merge_stats(void *ss)
{
	uint64_t i,j,k,k1,nr,len[2],ins_size;

	as_param* param=ss;
	as_stats** st=param->stats;
	uint64_t nt=param->num_threads;
	bool paired=gt_input_generic_parser_attributes_is_paired(&param->parser_attr);
	nr=paired?2:1;
	for(j=0;j<nr;j++) {
		len[j]=st[0]->max_read_length[j];
		for(i=1;i<nt;i++) {
			if(st[i]->max_read_length[j]>len[j]) len[j]=st[i]->max_read_length[j];
		}
		if(len[j]>st[0]->max_read_length[j]) as_stats_resize(st[0],j,len[j]);
	}
	ins_size=st[0]->max_indel_length;
	for(i=1;i<nt;i++) if(st[i]->max_indel_length>ins_size) ins_size=st[i]->max_indel_length;
	if(ins_size>st[0]->max_indel_length) {
		for(j=0;j<nr;j++) {
			int k;
			for(k=0;k<2;k++) {
				st[0]->indel_length[j*2+k]=as_realloc(st[0]->indel_length[j*2+k],sizeof(uint64_t)*(ins_size+1));
				uint64_t sz;
				for(sz=st[0]->max_indel_length+1;sz<=ins_size;sz++) st[0]->indel_length[j*2+k][sz]=0;
			}
		}
	}
	for(i=1;i<nt;i++) {
		st[0]->nreads+=st[i]->nreads;
		for(j=0;j<nr;j++) {
			st[0]->yield[j]+=st[i]->yield[j];
			st[0]->mapped[j]+=st[i]->mapped[j];
			st[0]->unique[j]+=st[i]->unique[j];
			st[0]->ambiguous[j]+=st[i]->ambiguous[j];
			for(k=0;k<=MAX_QUAL;k++) {
				st[0]->ts_stats[j][k]+=st[i]->ts_stats[j][k];
				st[0]->tv_stats[j][k]+=st[i]->tv_stats[j][k];
				st[0]->pbc_stats[j][k]+=st[i]->pbc_stats[j][k];
				st[0]->pbn_stats[j][k]+=st[i]->pbn_stats[j][k];
			}
			len[j]=st[i]->max_read_length[j];
			uint64_t **bc0=st[0]->base_counts_by_cycle[j];
			uint64_t **bc1=st[i]->base_counts_by_cycle[j];
			if(st[i]->curr_read_store[j]) {
				if(st[i]->curr_read_store[j]>st[0]->curr_read_store[j])
					as_stats_resize(st[0],j,st[i]->curr_read_store[j]);
				for(k=0;k<=len[j];k++) {
					st[0]->read_length_stats[j][k]+=st[i]->read_length_stats[j][k];
					for(k1=0;k1<5*(MAX_QUAL+1);k1++) bc0[k][k1]+=bc1[k][k1];
				}
				for(k1=j*(MAX_QUAL+1);k1<(j+1)*(MAX_QUAL+1);k1++) {
					for(k=0;k<len[j];k++) {
						st[0]->mm_stats[k1][k]+=st[i]->mm_stats[k1][k];
						st[0]->qual_stats[k1][k]+=st[i]->qual_stats[k1][k];
					}
				}
				for(k1=j*2;k1<j*2+2;k1++) {
					for(k=0;k<len[j];k++) st[0]->indel_stats[k1][k]+=st[i]->indel_stats[k1][k];
					for(k=0;k<=st[i]->max_indel_length;k++) st[0]->indel_length[k1][k]+=st[i]->indel_length[k1][k];
				}
			}
		}
		for(j=0;j<3;j++) {
			st[0]->paired_type[j]+=st[i]->paired_type[j];
			st[0]->bis_stats[j]+=st[i]->bis_stats[j];
			st[0]->reads_with_splitmaps[j]+=st[i]->reads_with_splitmaps[j];
			st[0]->reads_only_with_splitmaps[j]+=st[i]->reads_only_with_splitmaps[j];
		}
		if(paired) {
			st[0]->paired_mapped+=st[i]->paired_mapped;
			st[0]->paired_unique+=st[i]->paired_unique;
			dist_element *de,*de1;
			for(de=st[i]->insert_size;de!=NULL;de=de->hh.next) {
				de1=as_find_insert_counter(&st[0]->insert_size,de->x);
				for(j=0;j<4;j++) de1->ct[j]+=de->ct[j];
			}
		}
		as_stats_free(st[i]);
	}
	HASH_SORT(st[0]->insert_size,cmp_dist_elem);
	return 0;
}

static void as_print_yield_summary(FILE *f,as_param *param)
{
	bool paired=gt_input_generic_parser_attributes_is_paired(&param->parser_attr);
	as_stats* st=param->stats[0];
	uint64_t trimmed[2]={0,0},yield[2]={0,0},min_rl[2],i,j,k;
	fputs("Yield summary\n\n",f);
	j=paired?2:1;
	for(i=0;i<j;i++) {
		uint64_t l=st->max_read_length[i];
		for(k=0;k<=l;k++) if(st->read_length_stats[i][k]) break;
		min_rl[i]=k;
		for(;k<=l;k++) {
			uint64_t x=st->read_length_stats[i][k];
			trimmed[i]+=(l-k)*x;
			yield[i]+=k*x;
		}
	}
	if(paired) {
		fprintf(f,"Paired end reads.  No. pairs =\t%" PRIu64 "\n",st->nreads);
		if(!param->variable_read_length) {
			fprintf(f,"Read lengths:\tRead 1 =\t%" PRIu64 "\tRead 2 =\t%" PRIu64 "\n",st->max_read_length[0],st->max_read_length[1]);
			fprintf(f,"Yield PF:\tRead 1 = \t%" PRIu64 "\tRead 2 = \t%" PRIu64 "\tTotal = \t%" PRIu64 "\n",yield[0]+trimmed[0],yield[1]+trimmed[1],yield[0]+yield[1]+trimmed[0]+trimmed[1]);
			fprintf(f,"Bases trimmed:\tRead 1 = \t%" PRIu64 "\t(%.2f%%)\tRead 2 = \t%" PRIu64 "\t(%.2f%%)\tTotal = \t%" PRIu64 "\t(%.2f%%)\n",
					trimmed[0],100.0*(double)trimmed[0]/(double)(yield[0]+trimmed[0]),
					trimmed[1],100.0*(double)trimmed[1]/(double)(yield[1]+trimmed[1]),
					trimmed[0]+trimmed[1],100.0*(double)(trimmed[0]+trimmed[1])/(double)(yield[0]+yield[1]+trimmed[0]+trimmed[1]));
		} else {
			fprintf(f,"Read lengths:\tRead 1 =\t%" PRIu64 " - %" PRIu64 "\tRead 2 =\t%" PRIu64 " - %" PRIu64 "\n",min_rl[0],st->max_read_length[0],min_rl[1],st->max_read_length[1]);
			fprintf(f,"Yield PF:\tRead 1 =\t%" PRIu64 "\tRead 2 =\t%" PRIu64 "\tTotal =\t%" PRIu64 "\n",yield[0],yield[1],yield[0]+yield[1]);
		}
		fprintf(f,"No calls:\tRead 1 =\t%" PRIu64 "\t(%.2f%%)\tRead 2 =\t%" PRIu64 "\t(%.2f%%)\tTotal =\t%" PRIu64 "\t(%.2f%%)\n",
				yield[0]-st->yield[0],100.0*(double)(yield[0]-st->yield[0])/(double)yield[0],
				yield[1]-st->yield[1],100.0*(double)(yield[1]-st->yield[1])/(double)yield[1],
				yield[0]+yield[1]-st->yield[0]-st->yield[1],100.0*(double)(yield[0]+yield[1]-st->yield[0]-st->yield[1])/(double)(yield[0]+yield[1]));
		fprintf(f,"%s yield:\tRead 1 =\t%" PRIu64 "\t(%.2f%%)\tRead 2 =\t%" PRIu64 "\t(%.2f%%)\tTotal =\t%" PRIu64 "\t(%.2f%%)\n",param->variable_read_length?"Clean":"Trimmed",
				st->yield[0],100.0*(double)st->yield[0]/(double)(yield[0]+trimmed[0]),
				st->yield[1],100.0*(double)st->yield[1]/(double)(yield[1]+trimmed[1]),
				st->yield[0]+st->yield[1],100.0*(double)(st->yield[0]+st->yield[1])/(double)(yield[0]+yield[1]+trimmed[0]+trimmed[1]));
	} else {
		fprintf(f,"Single end reads.  No. reads =\t%" PRIu64 "\n",st->nreads);
		if(!param->variable_read_length) {
			fprintf(f,"Read length:\t%" PRIu64 "\n",st->max_read_length[0]);
			fprintf(f,"Yield PF:\t%" PRIu64 "\n",yield[0]+trimmed[0]);
			fprintf(f,"Bases trimmed:\t=\t%" PRIu64 "\t(%.2f%%)\n",
					trimmed[0],100.0*(double)trimmed[0]/(double)(yield[0]+trimmed[0]));
		} else {
			fprintf(f,"Read length:\t%" PRIu64 " - %" PRIu64 "\n",min_rl[0],st->max_read_length[0]);
			fprintf(f,"Yield PF:\t%" PRIu64 "\n",yield[0]);
		}
		fprintf(f,"No calls =\t%" PRIu64 "\t(%.2f%%)\n",yield[0]-st->yield[0],100.0*(double)(yield[0]-st->yield[0])/(double)yield[0]);
		fprintf(f,"%s yield:\t%" PRIu64 "\t(%.2f%%)\n",param->variable_read_length?"Clean":"Trimmed",st->yield[0],100.0*(double)st->yield[0]/(double)(yield[0]+trimmed[0]));
	}
}

static void as_print_mapping_summary(FILE *f,as_param *param)
{
	bool paired=gt_input_generic_parser_attributes_is_paired(&param->parser_attr);
	as_stats *st=param->stats[0];
	bool paired_file=false; // Was the input file from a paired mapping
	if(paired==true && !param->input_files[1]) paired_file=true;
	uint64_t counts[4]={0,0,0,0};
	dist_element *de;
	int j;
	for(de=st->insert_size;de;de=de->hh.next) {
		for(j=0;j<4;j++) counts[j]+=de->ct[j];
	}
	double zcounts[4];
	for(j=0;j<4;j++) zcounts[j]=(double)counts[j];
	fputs("\nSingle end mapping summary\n\n",f);
	double z=(double)st->nreads;
	if(paired==true) {
		fprintf(f,"Uniquely mapping reads:\tRead 1 =\t%" PRIu64 "\t(%g%%)\tRead 2 =\t%" PRIu64 "\t(%g%%)\tTotal =\t%" PRIu64 "\t(%g%%)\n",
				st->unique[0],100.0*(double)st->unique[0]/z,
				st->unique[1],100.0*(double)st->unique[1]/z,
				st->unique[0]+st->unique[1],100.0*(double)(st->unique[0]+st->unique[1])/(z+z));
		uint64_t mult[3];
		mult[0]=st->mapped[0]-st->unique[0]-st->ambiguous[0];
		mult[1]=st->mapped[1]-st->unique[1]-st->ambiguous[1];
		fprintf(f,"Multiply mapping reads:\tRead 1 =\t%" PRIu64 "\t(%g%%)\tRead 2 =\t%" PRIu64 "\t(%g%%)\tTotal =\t%" PRIu64 "\t(%g%%)\n",
				mult[0],100.0*(double)mult[0]/z,
				mult[1],100.0*(double)mult[1]/z,
				mult[0]+mult[1],100.0*(double)(mult[0]+mult[1])/(z+z));
		uint64_t unmap[3];
		unmap[0]=st->nreads-st->mapped[0];
		unmap[1]=st->nreads-st->mapped[1];
		fprintf(f,"Unmapped reads:\tRead 1 =\t%" PRIu64 "\t(%g%%)\tRead 2 =\t%" PRIu64 "\t(%g%%)\tTotal =\t%" PRIu64 "\t(%g%%)\n",
				unmap[0],100.0*(double)unmap[0]/z,
				unmap[1],100.0*(double)unmap[1]/z,
				unmap[0]+unmap[1],100.0*(double)(unmap[0]+unmap[1])/(z+z));
		if(paired_file==false) {
			fprintf(f,"Ambiguous reads:\tRead 1 =\t%" PRIu64 "\t(%g%%)\tRead 2 =\t%" PRIu64 "\t(%g%%)\tTotal =\t%" PRIu64 "\t(%g%%)\n\n",
					st->ambiguous[0],100.0*(double)st->ambiguous[0]/z,
					st->ambiguous[1],100.0*(double)st->ambiguous[1]/z,
					st->ambiguous[0]+st->ambiguous[1],100.0*(double)(st->ambiguous[0]+st->ambiguous[1])/(z+z));
		}
		fprintf(f,"Reads with splitmaps:\tRead 1 =\t%" PRIu64 "\t(%g%%)\tRead 2 =\t%" PRIu64 "\t(%g%%)\tTotal =\t%" PRIu64 "\t(%g%%)\n",
				st->reads_with_splitmaps[0],100.0*(double)st->reads_with_splitmaps[0]/z,
				st->reads_with_splitmaps[1],100.0*(double)st->reads_with_splitmaps[1]/z,
				st->reads_with_splitmaps[0]+st->reads_with_splitmaps[1],100.0*(double)(st->reads_with_splitmaps[0]+st->reads_with_splitmaps[1])/(z+z));
		fprintf(f,"Reads with only splitmaps:\tRead 1 =\t%" PRIu64 "\t(%g%%)\tRead 2 =\t%" PRIu64 "\t(%g%%)\tTotal =\t%" PRIu64 "\t(%g%%)\n",
				st->reads_only_with_splitmaps[0],100.0*(double)st->reads_only_with_splitmaps[0]/z,
				st->reads_only_with_splitmaps[1],100.0*(double)st->reads_only_with_splitmaps[1]/z,
				st->reads_only_with_splitmaps[0]+st->reads_only_with_splitmaps[1],100.0*(double)(st->reads_only_with_splitmaps[0]+st->reads_only_with_splitmaps[1])/(z+z));
		fputs("\nPaired end mapping summary\n\n",f);
		fprintf(f,"Uniquely mapping read pairs:\t%" PRIu64 "\t(%g%%)\n",st->paired_unique,100.0*(double)st->paired_unique/z);
		mult[2]=st->paired_mapped-st->paired_unique;
		fprintf(f,"Multiply mapping reads:\t%" PRIu64 "\t(%g%%)\n",mult[2],100.0*(double)mult[2]/z);
		unmap[2]=st->nreads-st->paired_mapped;
		fprintf(f,"Unmapped read pairs:\t%" PRIu64 "\t(%g%%)\n",unmap[2],100.0*(double)unmap[2]/z);
		fprintf(f,"Read pairs with splitmaps:\t%" PRIu64 "\t(%g%%)\n",st->reads_with_splitmaps[2],100.0*(double)st->reads_with_splitmaps[2]/z);
		fprintf(f,"Read pairs with only splitmaps:\t%" PRIu64 "\t(%g%%)\n",st->reads_only_with_splitmaps[2],100.0*(double)st->reads_only_with_splitmaps[2]/z);
		fputs("\nPair statistics (uniquely mapping read pairs only)\n\n",f);
		uint64_t cnt[4]={0,0,0,0};
		double lim[3]={.25,.5,.75};
		int state[4]={0,0,0,0};
		int64_t Q[3][4]={{0,0,0,0},{0,0,0,0},{0,0,0,0}};
		dist_element *de;
		int ct=0;
		for(de=st->insert_size;de && ct<4;de=de->hh.next) {
			int i;
			for(i=0;i<4;i++) {
				if(state[i]<3) {
					if((double)cnt[i]/zcounts[i]>=lim[state[i]]) {
						Q[state[i]++][i]=de->x;
						if(state[i]==3) ct++;
					}
 				}
				cnt[i]+=de->ct[i];
			}
		}
		double ztot=(double)(st->paired_type[0]+st->paired_type[1]+st->paired_type[2]);

		fprintf(f,"Read pairs on different strand (DS):\t%" PRIu64 "\t(%g%%)\n",
					st->paired_type[PAIR_TYPE_DS],100.0*(double)st->paired_type[PAIR_TYPE_DS]/ztot);
		fprintf(f,"Read pairs on same strand (SS):\t%" PRIu64 "\t(%g%%)\n",
					st->paired_type[PAIR_TYPE_SS],100.0*(double)st->paired_type[PAIR_TYPE_SS]/ztot);
		fprintf(f,"Read pairs on different contigs:\t%" PRIu64 "\t(%g%%)\n",
					st->paired_type[PAIR_TYPE_MM],100.0*(double)st->paired_type[PAIR_TYPE_MM]/ztot);
		fputs("\nInsert size summary\n\n",f);
		fprintf(f,"Selected unique read pairs:\t(%g)\tQ1: %" PRId64 "\tMedian: %" PRId64 "\tQ3: %" PRId64 "\n",zcounts[0],Q[0][0],Q[1][0],Q[2][0]);
		fprintf(f,"All unique read pairs:\t(%g)\tQ1: %" PRId64 "\tMedian: %" PRId64 "\tQ3: %" PRId64 "\n",zcounts[1],Q[0][1],Q[1][1],Q[2][1]);
		fprintf(f,"Selected unique read pairs with recovered read:\t(%g)\tQ1: %" PRId64 "\tMedian: %" PRId64 "\tQ3: %" PRId64 "\n",zcounts[2],Q[0][2],Q[1][2],Q[2][2]);
		fprintf(f,"Selected unique read pairs with split reads:\t(%g)\tQ1: %" PRId64 "\tMedian: %" PRId64 "\tQ3: %" PRId64 "\n",zcounts[3],Q[0][3],Q[1][3],Q[2][3]);
	} else {
		fprintf(f,"Uniquely mapping reads:\t%" PRIu64 "\t(%g%%)\n",st->unique[0],100.0*(double)st->unique[0]/z);
		uint64_t mult=st->mapped[0]-st->unique[0]-st->ambiguous[0];
		fprintf(f,"Multiply mapping reads:\t%" PRIu64 "\t(%g%%)\n",mult,100.0*(double)mult/z);
		uint64_t unmap=st->nreads-st->mapped[0];
		fprintf(f,"Unmapped reads:\t%" PRIu64 "\t(%g%%)\n",unmap,100.0*(double)unmap/z);
		fprintf(f,"Ambiguous mapping reads:\t%" PRIu64 "\t(%g%%)\n\n",st->ambiguous[0],100.0*(double)st->ambiguous[0]/z);
		fprintf(f,"Reads with splitmaps:\t%" PRIu64 "\t(%g%%)\n",st->reads_with_splitmaps[0],100.0*(double)st->reads_with_splitmaps[0]/z);
		fprintf(f,"Reads with only splitmaps:\t%" PRIu64 "\t(%g%%)\n",st->reads_only_with_splitmaps[0],100.0*(double)st->reads_only_with_splitmaps[0]/z);
	}
}

static void as_print_read_lengths(FILE *f,as_param *param)
{
	as_stats *st=param->stats[0];
	bool paired=gt_input_generic_parser_attributes_is_paired(&param->parser_attr);
	if(!st->max_read_length[0]) return;
	fprintf(f,"\n\nDistribution of reads lengths after trimming\n");
	uint64_t i,l,j,k;
	if(paired) {
		fputs("Read length\tR1:n_reads\tR1:p\tR2:nreads\tR2:p\n",f);
		j=2;
		l=st->max_read_length[0]>st->max_read_length[1]?st->max_read_length[0]:st->max_read_length[1];
	} else {
		fputs("Read length\tn_reads\tp\n",f);
		j=1;
		l=st->max_read_length[0];
	}
	double tot[2]={0.0,0.0};
	for(i=0;i<=l;i++) {
		for(k=0;k<j;k++) {
			if(i<=st->max_read_length[k]) tot[k]+=(double)st->read_length_stats[k][i];
		}
	}
	uint64_t x[2];
	for(i=0;i<=l;i++) {
		for(k=0;k<j;k++) x[k]=(i<=st->max_read_length[k]?st->read_length_stats[k][i]:0);
		if(paired) {
			if(x[0]||x[1]) {
				fprintf(f,"%" PRIu64 "\t%" PRIu64 "\t%.4f\t%" PRIu64 "\t%.4f\n",i,x[0],(double)x[0]/tot[0],x[1],(double)x[1]/tot[1]);
			}
		} else if(x[0]) {
			fprintf(f,"%" PRIu64 "\t%" PRIu64 "\t%.4f\n",i,x[0],(double)x[0]/tot[0]);
		}
	}
}

static void as_print_distance_file(as_param *param)
{
	as_stats* st=param->stats[0];
	char* fname=param->dist_file;
	FILE *fp;

	if(fname) {
		fp=fopen(fname,"w");
		gt_cond_fatal_error(!fp,FILE_OPEN,fname);
	} else {
		fp=stdout;
	}
	uint64_t counts[4]={0,0,0,0};
	dist_element *de;
	int j;
	for(de=st->insert_size;de;de=de->hh.next) {
		for(j=0;j<4;j++) counts[j]+=de->ct[j];
	}
	double zcounts[4];
	for(j=0;j<4;j++) zcounts[j]=(double)counts[j];
	fputs("Fragment size distribution (uniquely mapping reads):\n\n",fp);
	fputs("Size\tPaired\tAll\tRecovered\tSplit\tPaired_freq\tAll_freq\tRecovered_freq\tSplit_freq\n",fp);
	for(de=st->insert_size;de;de=de->hh.next) {
		fprintf(fp,"%" PRId64 "\t%" PRIu64 "\t%" PRIu64 "\t%" PRIu64 "\t%" PRIu64 "\t%g\t%g\t%g\t%g\n",
				de->x,de->ct[0],de->ct[1],de->ct[2],de->ct[3],
				(double)de->ct[0]/zcounts[0],(double)de->ct[1]/zcounts[1],(double)de->ct[2]/zcounts[2],(double)de->ct[3]/zcounts[3]);
	}
	if(fname) fclose(fp);
}

static void as_print_duplicate_summary(FILE *fp,as_param *param)
{
	as_stats* st=param->stats[0];
	fprintf(fp,"\nOverall duplicate percentage = %g%%\nOptical duplicate fraction = %g\nNo. read pairs used = %"PRIu64"\n",100.0*st->duplicate_rate[0],st->duplicate_rate[1],st->duplicate_reads_used);
	fprintf(fp,"Estimated number of unique fragments in library = %"PRIu64"\n",st->unique_fragment_estimate);
}

static void as_print_detailed_duplicate_report(FILE *fp,as_param *param)
{
	as_stats* st=param->stats[0];
	int k=0;
	int i;
	double z=0.0;
	for(i=0;i<=DUP_LIMIT;i++) {
		uint64_t c=st->duplicate_counts[0][i];
		if(c) {
			z+=(double)c;
			k=i;
		}
	}
	if(k) {
		fputs("\nDetailed duplicate report\nN_copies\tfreq\tprob\tW++\tW+-\tB++\tB+-\n",fp);
		for(i=0;i<=k;i++) {
			if(i==DUP_LIMIT) fputs(">=",fp);
			fprintf(fp,"%d\t%"PRIu64"\t%g\t%"PRIu64"\t%"PRIu64"\t%"PRIu64"\t%"PRIu64"\n",i+1,st->duplicate_counts[0][i],(double)st->duplicate_counts[0][i]/z,
					st->duplicate_counts[1][i],st->duplicate_counts[2][i],st->duplicate_counts[3][i],st->duplicate_counts[4][i]);
		}
	}
}

static void as_print_mismatch_report(FILE *fp,as_param *param)
{
  const double ln10=log(10.0);
	as_stats* st=param->stats[0];
	bool paired=gt_input_generic_parser_attributes_is_paired(&param->parser_attr);
	// Collect overall error stats
	uint64_t mm_stats[2][MAX_QUAL+1],qual_stats[2][MAX_QUAL+1];
	uint64_t mm_total[2]={0,0};
	uint64_t qtotal[2]={0,0},total[2]={0,0},tv_stats[2]={0,0},ts_stats[2]={0,0},pbc_stats[2]={0,0},pbn_stats[2]={0,0};
	uint64_t base_ct[2][5],base_ct1[2][5*(MAX_QUAL+1)],base_ctt[2][MAX_QUAL+1];
	uint64_t i,j,k,nr;
	nr=paired?2:1;
	for(i=0;i<nr;i++) {
		for(j=0;j<5;j++) base_ct[i][j]=0;
		for(j=0;j<=MAX_QUAL;j++) {
			uint64_t *tp=st->mm_stats[i*(MAX_QUAL+1)+j];
			uint64_t *tq=st->qual_stats[i*(MAX_QUAL+1)+j];
			uint64_t tmp_mm=0,tmp=0;
			uint64_t tt[]={0,0,0,0,0};
			for(k=0;k<st->max_read_length[i];k++) {
				uint64_t *tb=st->base_counts_by_cycle[i][k]+j*5;
				int k1;
				for(k1=0;k1<5;k1++) tt[k1]+=tb[k1];
				tmp_mm+=tp[k];
				tmp+=tq[k];
			}
			uint64_t tt1=0;
			for(k=0;k<5;k++) {
				base_ct[i][k]+=tt[k];
				base_ct1[i][j*5+k]=tt[k];
				tt1+=tt[k];
			}
			base_ctt[i][j]=tt1;
			tv_stats[i]+=st->tv_stats[i][j];
			ts_stats[i]+=st->ts_stats[i][j];
			pbc_stats[i]+=st->pbc_stats[i][j];
			pbn_stats[i]+=st->pbn_stats[i][j];
			mm_stats[i][j]=tmp_mm;
			qual_stats[i][j]=tmp;
			mm_total[i]+=tmp_mm;
			qtotal[i]+=tmp;
		}
		for(j=0;j<5;j++) total[i]+=base_ct[i][j];
	}
	fputs("\nMismatch report (based on first alignment only)\n\n",fp);
	if(paired) {
		fprintf(fp,"Overall Mismatch percentage (Read 1 Read 2):\t%g%%\t%g%%\n",100.0*mm_total[0]/qtotal[0],100.0*mm_total[1]/qtotal[1]);
		fprintf(fp,"Overall base composition:\t(A:%.3f,C:%.3f,G:%.3f,T:%.3f,N:%.3f)\t(A:%.3f,C:%.3f,G:%.3f,T:%.3f,N:%.3f)\n",
				(double)base_ct[0][1]/total[0],(double)base_ct[0][2]/total[0],(double)base_ct[0][3]/total[0],(double)base_ct[0][4]/total[0],(double)base_ct[0][0]/total[0],
				(double)base_ct[1][1]/total[1],(double)base_ct[1][2]/total[1],(double)base_ct[1][3]/total[1],(double)base_ct[1][4]/total[1],(double)base_ct[1][0]/total[1]);
		fprintf(fp,"Overall transition:transversion ratio:\t%g\t%g\n",(double)ts_stats[0]/tv_stats[0],(double)ts_stats[1]/tv_stats[1]);
		fprintf(fp,"Overall probability of mismatch being a copy of previous base:\t%g\t%g\n",(double)pbc_stats[0]/(pbc_stats[0]+pbn_stats[0]),(double)pbc_stats[1]/(pbc_stats[1]+pbn_stats[1]));
	} else {
		fprintf(fp,"Overall mismatch percentage:\t%g%%\n",100.0*mm_total[0]/qtotal[0]);
		fprintf(fp,"Overall base composition:\t(A:%.3f,C:%.3f,G:%.3f,T:%.3f,N:%.3f)\n",
				(double)base_ct[0][1]/total[0],(double)base_ct[0][2]/total[0],(double)base_ct[0][3]/total[0],(double)base_ct[0][4]/total[0],(double)base_ct[0][0]/total[0]);
		fprintf(fp,"Overall transition:transversion ratio:\t%g\n",(double)ts_stats[0]/tv_stats[0]);
		fprintf(fp,"Overall probability of mismatch being a copy of previous base:\t%g\n",(double)pbc_stats[0]/(pbc_stats[0]+pbn_stats[0]));
	}
	for(i=0;i<nr;i++) {
		fprintf(fp,"\nMismatch quality profile - Read %"PRIu64"\n\n",i+1);
		fputs("Qual\tn_bases\tp(bases)\tcp(bases)\tn_mm\tp(mm)\t-log10_p(mm)\tts:tv\tp(pbc)\tp(A)\tp(C)\tp(G)\tp(T)\n",fp);
		uint64_t ttot=0;
		for(j=0;j<=MAX_QUAL;j++) {
			if(qual_stats[i][j]) {
				double z=(double)mm_stats[i][j]/qual_stats[i][j];
				ttot+=qual_stats[i][j];
				uint64_t tt=st->pbc_stats[i][j]+st->pbn_stats[i][j];
				fprintf(fp,"%"PRIu64"\t%"PRIu64"\t%g\t%g\t%"PRIu64"\t%g\t%g\t%g\t%g\t%g\t%g\t%g\t%g\n",j,qual_stats[i][j],(double)qual_stats[i][j]/qtotal[i],
						(double)ttot/qtotal[i],mm_stats[i][j],z,-log(z)/ln10,st->tv_stats[i][j]?(double)st->ts_stats[i][j]/st->tv_stats[i][j]:0.0,
								tt?(double)st->pbc_stats[i][j]/tt:0.0,(double)base_ct1[i][j*5+1]/base_ctt[i][j],(double)base_ct1[i][j*5+2]/base_ctt[i][j],
										(double)base_ct1[i][j*5+3]/base_ctt[i][j],(double)base_ct1[i][j*5+4]/base_ctt[i][j]);

			}
		}
		fprintf(fp,"\nMismatch read position profile - Read %"PRIu64"\n\n",i+1);
		fputs("Pos\tn_bases\tp(bases)\tavg_qual\tn_mm\tp(mm)\tp(A)\tp(C)\tp(G)\tp(T)\tp(N)\n",fp);
		uint64_t len=st->max_read_length[i];
		for(j=0;j<len;j++) {
			uint64_t mms[5]={0,0,0,0,0};
			uint64_t *bc=st->base_counts_by_cycle[i][j];
			uint64_t qs=0,mm=0;
			double qsmn=0.0;
			for(k=0;k<=MAX_QUAL;k++) {
				mm+=st->mm_stats[i*(MAX_QUAL+1)+k][j];
				qs+=st->qual_stats[i*(MAX_QUAL+1)+k][j];
				qsmn+=(double)k*st->qual_stats[i*(MAX_QUAL+1)+k][j];
				int k1;
				for(k1=0;k1<5;k1++) mms[k1]+=bc[k*5+k1];
			}
			if(qs) {
				qsmn/=(double)qs;
				uint64_t tt=0;
				for(k=0;k<5;k++) tt+=mms[k];
				fprintf(fp,"%"PRIu64"\t%"PRIu64"\t%g\t%.1f\t%"PRIu64"\t%g\t%g\t%g\t%g\t%g\t%g\n",j,qs,(double)qs/qtotal[i],qsmn,mm,(double)mm/qs,
						(double)mms[1]/tt,(double)mms[2]/tt,(double)mms[3]/tt,(double)mms[4]/tt,(double)mms[0]/tt);
			}
		}
	}
}

static void as_print_stats(as_param *param)
{
	FILE *fout;
	if(param->output_file) {
		fout=fopen(param->output_file,"w");
		gt_cond_fatal_error(!fout,FILE_OPEN,param->output_file);
	} else {
		fout=stdout;
	}
	if(gt_input_generic_parser_attributes_is_paired(&param->parser_attr)) as_print_distance_file(param);
	as_print_yield_summary(fout,param);
	as_print_mapping_summary(fout,param);
	as_print_duplicate_summary(fout,param);
	as_print_mismatch_report(fout,param);
	as_print_read_lengths(fout,param);
	as_print_detailed_duplicate_report(fout,param);
	if(param->output_file) fclose(fout);
}

int main(int argc,char *argv[])
{
	int err=0,c;
	char *p,*p1;

	static struct option longopts[]={
			{"reads",required_argument,0,'r'},
			{"insert_dist",required_argument,0,'d'},
			{"max_insert",required_argument,0,'m'},
			{"min_insert",required_argument,0,'M'},
			{"insert_dist",required_argument,0,'d'},
			{"phage_lambda",required_argument,0,'P'},
			{"phix174",required_argument,0,'X'},
			{"paired",no_argument,0,'p'},
			{"variable",no_argument,0,'V'},
			{"ignore_id",no_argument,0,'i'},
			{"mmap",no_argument,0,'m'},
			{"fastq",no_argument,0,'F'},
			{"solexa",no_argument,0,'S'},
			{"threads",required_argument,0,'t'},
			{"qual_off",required_argument,0,'q'},
			{"output",required_argument,0,'o'},
			{"read_length",required_argument,0,'l'},
			{"max_read_length",required_argument,0,'L'},
			{"help",no_argument,0,'h'},
			{"usage",no_argument,0,'h'},
			{0,0,0,0}
	};

	as_param param = {
			.input_files={NULL,NULL},
			.output_file=NULL,
			.dist_file=NULL,
			.phage_lambda=NULL,
			.phix174=NULL,
			.mmap_input=false,
<<<<<<< HEAD
			.parser_attr=gt_input_generic_parser_attributes_new(false),
			.paired_read=false,
=======
			.parser_attr=GENERIC_PARSER_ATTR_DEFAULT(false),
>>>>>>> 9cc6f65d
			.ignore_id=false,
			.min_insert=0,
			.max_insert=DEFAULT_MAX_INSERT,
			.variable_read_length=false,
			.read_length={0,0},
			.max_read_length=MAX_READ_LENGTH,
			.num_threads=1,
			.qual_offset=DEFAULT_QUAL_OFFSET,
	};

	while(!err && (c=getopt_long(argc,argv,"d:t:r:o:q:m:M:l:L:x:P:X:FSVpi?",longopts,0))!=-1) {
		switch(c) {
		case 'd':
			set_opt("insert_dist",&param.dist_file,optarg);
			break;
		case 'p':
			gt_input_generic_parser_attributes_set_paired(&param.parser_attr,true);
			break;
		case 'o':
			set_opt("output",&param.output_file,optarg);
			break;
		case 'P':
			set_opt("phage_lambda",&param.phage_lambda,optarg);
			break;
		case 'X':
			set_opt("phix174",&param.phix174,optarg);
			break;
		case 'L':
			param.max_read_length=(uint64_t)strtoul(optarg,&p,10);
			break;
		case 'l':
			param.read_length[0]=(uint64_t)strtoul(optarg,&p,10);
			if(*p==',') param.read_length[1]=(uint64_t)strtoul(p+1,&p1,10);
			else param.read_length[1]=param.read_length[0];
			break;
		case 'q':
			param.qual_offset=(int)strtol(optarg,&p,10);
			if(*p || param.qual_offset<0 || param.qual_offset>255) {
				fprintf(stderr,"Illegal quality value adjustment: '%s'\n",optarg);
				err=-7;
			}
			break;
		case 'm':
			param.max_insert=(uint64_t)strtoul(optarg,&p,10);
			break;
		case 'M':
			param.min_insert=(uint64_t)strtoul(optarg,&p,10);
			break;
		case 'F':
			param.qual_offset=QUAL_FASTQ;
			break;
		case 'S':
			param.qual_offset=QUAL_SOLEXA;
			break;
		case 'V':
			param.variable_read_length=true;
			break;
		case 'i':
			param.ignore_id=true;
			break;
		case 't':
			param.num_threads=atoi(optarg);
			break;
		case 'r':
			if(param.input_files[0]) {
				fprintf(stderr,"multiple reads options: '%s' overwriting previous definition\n",optarg);
				param.input_files[0]=0;
				param.input_files[1]=0;
			}
			p=strchr(optarg,',');
			if(p) {
				*p++=0;
				if(strchr(p,',')) {
					fprintf(stderr,"Alignment files should be specified either in comma separated pairs (paired end) or individually (single end or paired alignment)\n");
					err=-10;
				} else {
					param.input_files[0]=strdup(optarg);
					param.input_files[1]=strdup(p);
				}
			} else {
				param.input_files[0]=strdup(optarg);
			}
			break;
			fprintf(stderr,"Alignment files should be specified either in comma separated pairs (paired end) or individually (single end or paired alignment)\n");
			break;
		case 'h':
		case '?':
			usage(stdout);
			exit(0);
		}
	}
	if(!param.phage_lambda) param.phage_lambda=strdup(PHAGE_LAMBDA);
	if(!param.phix174) param.phix174=strdup(PHIX174);
	as_set_output_files(&param);
	as_stats** stats=as_malloc(param.num_threads*sizeof(void *));
	param.stats=stats;
	loc_hash *lh=0;
	// Do we have two map files as input (one for each read)?
	if(param.input_files[1]) {
		gt_input_generic_parser_attributes_set_paired(&param.parser_attr,true);
		pthread_mutex_t mutex=PTHREAD_MUTEX_INITIALIZER;
		gt_input_file* input_file1=gt_input_file_open(param.input_files[0],param.mmap_input);
		gt_input_file* input_file2=gt_input_file_open(param.input_files[1],param.mmap_input);
		if(input_file1->file_format!=MAP || input_file2->file_format!=MAP) {
			gt_fatal_error_msg("Fatal error: paired files '%s','%s' are not in MAP format\n",param.input_files[0],param.input_files[1]);
		}
#pragma omp parallel num_threads(param.num_threads)
		{
			uint64_t tid=omp_get_thread_num();
			gt_buffered_input_file* buffered_input1=gt_buffered_input_file_new(input_file1);
			gt_buffered_input_file* buffered_input2=gt_buffered_input_file_new(input_file2);
			gt_status error_code;
			gt_template *template=gt_template_new();
			id_tag *idt=new_id_tag();
			stats[tid]=as_stats_new(gt_input_generic_parser_attributes_is_paired(&param.parser_attr));
			stats[tid]->loc_hash=&lh;
			while(gt_input_map_parser_synch_blocks(buffered_input1,buffered_input2,&mutex)) {
				error_code=gt_input_map_parser_get_template(buffered_input1,template,NULL);
				if(error_code!=GT_IMP_OK) {
					gt_input_map_parser_get_template(buffered_input2,template,NULL);
					gt_error_msg("Error parsing file '%s'\n",param.input_files[0]);
					continue;
				}
				if(gt_template_get_num_blocks(template)!=1) {
					gt_error_msg("Error parsing files '%s','%s': wrong number of blocks\n",param.input_files[0],param.input_files[1]);
					continue;
				}
				gt_alignment *alignment2=gt_template_get_block_dyn(template,1);
				error_code=gt_input_map_parser_get_alignment(buffered_input2,alignment2,NULL);
				if (error_code!=GT_IMP_OK) {
					gt_error_msg("Error parsing file '%s'\n",param.input_files[1]);
					continue;
				}
				if(!(gt_string_nequals(template->tag,alignment2->tag,gt_string_get_length(template->tag)))) {
					gt_error_msg("Fatal ID mismatch ('%*s','%*s') parsing files '%s','%s'\n",PRIgts_content(template->tag),PRIgts_content(alignment2->tag),param.input_files[0],param.input_files[1]);
					break;
				}
				if(!param.ignore_id) {
					uint64_t idt_err=parse_id_tag(template->tag,idt);
					if(idt_err!=ID_TAG_OK) {
						gt_error_msg("Fatal error parsing ID '"PRIgts"'\n",PRIgts_content(template->tag));
						break;
					}
				}
				gt_alignment *alignment1=gt_template_get_block(template,0);
				gt_mmap_attributes attr;
				gt_map *mmap[2];
				GT_ALIGNMENT_ITERATE(alignment1,map1) {
					mmap[0]=map1;
					GT_ALIGNMENT_ITERATE(alignment2,map2) {
						mmap[1]=map2;
<<<<<<< HEAD
						gt_status gt_err;
						int64_t x=gt_template_get_insert_size(mmap,&gt_err);
=======
						uint64_t gt_err;
						int64_t x=gt_template_get_insert_size(mmap,&gt_err,0,0);
>>>>>>> 9cc6f65d
						if(gt_err==GT_TEMPLATE_INSERT_SIZE_OK && x>=param.min_insert && x<=param.max_insert) {
							attr.distance=gt_map_get_global_distance(map1)+gt_map_get_global_distance(map2);
							attr.gt_score=GT_MAP_NO_GT_SCORE;
							gt_template_inc_counter(template,attr.distance+1);
							gt_template_add_mmap_ends(template,map1,map2,&attr);
						}
					}
				}
				as_collect_stats(template,stats[tid],&param,idt);
			}
			gt_template_delete(template);
			gt_buffered_input_file_close(buffered_input1);
			gt_buffered_input_file_close(buffered_input2);
			free_id_tag(idt);
		}
		gt_input_file_close(input_file1);
		gt_input_file_close(input_file2);
	} else { // Single file (could be single or paired end)
		gt_input_file* input_file=param.input_files[0]?gt_input_file_open(param.input_files[0],param.mmap_input):gt_input_stream_open(stdin);
#pragma omp parallel num_threads(param.num_threads)
		{
			uint64_t tid=omp_get_thread_num();
			gt_buffered_input_file* buffered_input=gt_buffered_input_file_new(input_file);
			gt_status error_code;
			gt_template *template=gt_template_new();
<<<<<<< HEAD
			stats[tid]=as_stats_new(param.paired_read);
			while ((error_code=gt_input_generic_parser_get_template(buffered_input,template,param.parser_attr))) {
=======
			stats[tid]=as_stats_new(gt_input_generic_parser_attributes_is_paired(&param.parser_attr));
			stats[tid]->loc_hash=&lh;
			id_tag *idt=new_id_tag();
			while ((error_code=gt_input_generic_parser_get_template(buffered_input,template,&param.parser_attr))) {
>>>>>>> 9cc6f65d
				if (error_code!=GT_IMP_OK) {
					gt_error_msg("Error parsing file '%s'\n",param.input_files[0]);
					continue;
				}
				// For paired reads, insert single end mappings into alignments
				if(gt_input_generic_parser_attributes_is_paired(&param.parser_attr)) {
					if(gt_template_get_num_blocks(template)!=2) {
						gt_fatal_error_msg("Fatal error: Expecting paired reads\n");
					}
					gt_alignment *al[2];
					al[0]=gt_template_get_block(template,0);
					al[1]=gt_template_get_block(template,1);
					gt_alignment_recalculate_counters(al[0]);
					gt_alignment_recalculate_counters(al[1]);
				}
				if(!param.ignore_id) {
					uint64_t idt_err=parse_id_tag(template->tag,idt);
					if(idt_err!=ID_TAG_OK) {
						gt_error_msg("Fatal error parsing ID '"PRIgts"'\n",PRIgts_content(template->tag));
						break;
					}
				}
				as_collect_stats(template,stats[tid],&param,idt);
			}
			// Clean
			gt_template_delete(template);
			gt_buffered_input_file_close(buffered_input);
			free_id_tag(idt);
		}
		gt_input_file_close(input_file);
	}
	pthread_t stats_merge;
	if(pthread_create(&stats_merge,NULL,as_merge_stats,&param)) {
		gt_error_msg("Fatal error - could not create new thread\n");
		exit(-1);
	}
	pthread_t calc_dup;
	if(pthread_create(&calc_dup,NULL,as_calc_duplicate_rate,&param)) {
		gt_error_msg("Fatal error - could not create new thread\n");
		exit(-1);
	}
	pthread_join(calc_dup,NULL);
	pthread_join(stats_merge,NULL);
	as_print_stats(&param);
	as_stats_free(stats[0]);
	free(stats);
	return err;
}<|MERGE_RESOLUTION|>--- conflicted
+++ resolved
@@ -1226,12 +1226,7 @@
 			.phage_lambda=NULL,
 			.phix174=NULL,
 			.mmap_input=false,
-<<<<<<< HEAD
-			.parser_attr=gt_input_generic_parser_attributes_new(false),
-			.paired_read=false,
-=======
 			.parser_attr=GENERIC_PARSER_ATTR_DEFAULT(false),
->>>>>>> 9cc6f65d
 			.ignore_id=false,
 			.min_insert=0,
 			.max_insert=DEFAULT_MAX_INSERT,
@@ -1383,13 +1378,8 @@
 					mmap[0]=map1;
 					GT_ALIGNMENT_ITERATE(alignment2,map2) {
 						mmap[1]=map2;
-<<<<<<< HEAD
-						gt_status gt_err;
-						int64_t x=gt_template_get_insert_size(mmap,&gt_err);
-=======
 						uint64_t gt_err;
 						int64_t x=gt_template_get_insert_size(mmap,&gt_err,0,0);
->>>>>>> 9cc6f65d
 						if(gt_err==GT_TEMPLATE_INSERT_SIZE_OK && x>=param.min_insert && x<=param.max_insert) {
 							attr.distance=gt_map_get_global_distance(map1)+gt_map_get_global_distance(map2);
 							attr.gt_score=GT_MAP_NO_GT_SCORE;
@@ -1415,15 +1405,10 @@
 			gt_buffered_input_file* buffered_input=gt_buffered_input_file_new(input_file);
 			gt_status error_code;
 			gt_template *template=gt_template_new();
-<<<<<<< HEAD
-			stats[tid]=as_stats_new(param.paired_read);
-			while ((error_code=gt_input_generic_parser_get_template(buffered_input,template,param.parser_attr))) {
-=======
 			stats[tid]=as_stats_new(gt_input_generic_parser_attributes_is_paired(&param.parser_attr));
 			stats[tid]->loc_hash=&lh;
 			id_tag *idt=new_id_tag();
 			while ((error_code=gt_input_generic_parser_get_template(buffered_input,template,&param.parser_attr))) {
->>>>>>> 9cc6f65d
 				if (error_code!=GT_IMP_OK) {
 					gt_error_msg("Error parsing file '%s'\n",param.input_files[0]);
 					continue;
