--- conflicted
+++ resolved
@@ -57,10 +57,6 @@
   float max_length;
   int64_t min_maps;
   int64_t max_maps;
-<<<<<<< HEAD
-  /*RNA Seq to recalculate counters*/
-  bool rna_seq;
-=======
   int64_t max_strata_after_map;
   /*Make templates unique*/
   int64_t reduce_to_level;
@@ -69,7 +65,6 @@
   bool rna_seq;
   uint64_t min_intron_length;
   uint64_t min_block_length;
->>>>>>> aca2a7f6
   /* Filter SE-Maps */
   bool no_split_maps;
   bool only_split_maps;
@@ -161,10 +156,6 @@
     .min_maps=-1,
     .max_strata_after_map=-1,
     .max_maps=-1,
-<<<<<<< HEAD
-    /*RNA Seq*/
-    .rna_seq=false,
-=======
     /*Make templates unique*/
     .reduce_to_level=-1,
     .reduce_by_quality=-1,
@@ -172,7 +163,6 @@
     .rna_seq=false,
     .min_intron_length=0,
     .min_block_length=0,
->>>>>>> aca2a7f6
     /* Filter SE-Maps */
     .no_split_maps=false,
     .only_split_maps=false,
@@ -611,11 +601,6 @@
 }
 GT_INLINE bool gt_filter_apply_filters(
     const gt_file_format file_format,const uint64_t line_no,gt_sequence_archive* const sequence_archive,gt_template* const template) {
-
-  /*
-   * Recalculate counters for rnaseq reads
-   */
-  if(parameters.rna_seq) gt_template_recalculate_counters_no_splits(template);
   /*
    * Recalculate counters for rnaseq reads
    */
@@ -1422,14 +1407,11 @@
     { "group-read-chunks", no_argument, 0, 701 },
     /*RNA Seq*/
     { "rna-seq", no_argument, 0, 800},
-<<<<<<< HEAD
-=======
     { "min-intron-length", required_argument, 0, 801},
     { "min-block-length", required_argument, 0, 802},
     /*Reduce alignment*/
     { "reduce-to-level", required_argument, 0, 900},
     { "reduce-by-quality", required_argument, 0, 901},
->>>>>>> aca2a7f6
     /* Misc */
     { "threads", required_argument, 0, 't' },
     { "verbose", no_argument, 0, 'v' },
@@ -1683,8 +1665,6 @@
     case 800:
       parameters.rna_seq = true;
       break;
-<<<<<<< HEAD
-=======
     case 801:
       parameters.min_intron_length = atol(optarg);
       parameters.perform_map_filter = true;
@@ -1701,7 +1681,6 @@
       parameters.reduce_by_quality = atol(optarg);
       parameters.perform_map_filter = true;
       break;
->>>>>>> aca2a7f6
     /* Misc */
     case 't':
       parameters.num_threads = atol(optarg);
