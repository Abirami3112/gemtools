/*
 * PROJECT: GEM-Tools library
 * FILE: gt.filter.c
 * DATE: 02/08/2012
 * AUTHOR(S): Santiago Marco-Sola <santiagomsola@gmail.com>
 * DESCRIPTION: Application to filter {MAP,SAM,FASTQ} files and output the filtered result
 */

#include <omp.h>

#include "gem_tools.h"

#define GT_FILTER_FLOAT_NO_VALUE (-1.0)

#define gt_filter_cond_fatal_error_msg(condition,error_msg,args...) \
  gt_cond_fatal_error_msg(condition,error_msg ". File '%s', line %"PRIu64"\n",##args, \
      parameters.name_input_file,__buffered_input->current_line_num-1)
#define gt_filter_fatal_error_msg(error_msg,args...) \
  gt_fatal_error_msg(error_msg ". File '%s', line %"PRIu64"\n",##args, \
      parameters.name_input_file,__buffered_input->current_line_num-1)

typedef struct {
  uint64_t min;
  uint64_t max;
} gt_filter_quality_range;

typedef struct {
  /* I/O */
  char* name_input_file;
  char* name_output_file;
  char* name_reference_file;
  char* name_gem_index_file;
  char* annotation;
  gt_gtf* gtf;
  bool mmap_input;
  bool paired_end;
  bool no_output;
  gt_file_format output_format;
  bool discarded_output;
  char* name_discarded_output_file;
  gt_file_format discarded_output_format;
  /* Filter Read/Qualities */
  bool hard_trim;
  uint64_t left_trim;
  uint64_t right_trim;
  bool restore_trim;
  bool uniform_read;
  bool uniform_read_strict;
  bool qualities_to_offset_33;
  bool qualities_to_offset_64;
  bool remove_qualities;
  bool add_qualities;
  /* Filter Template/Alignments */
  bool mapped;
  bool unmapped;
  int64_t unique_level;
  float min_length;
  float max_length;
  int64_t min_maps;
  int64_t max_maps;
  int64_t max_strata_after_map;
  /* Make templates unique */
  int64_t reduce_to_unique_strata;
  int64_t reduce_by_quality;
  /* RNA Seq to recalculate counters */
  bool no_split_maps;
  bool only_split_maps;
  bool no_penalty_for_splitmaps;
  uint64_t min_intron_length;
  uint64_t min_block_length;
  /* Filter SE-Maps */
  bool first_map;
  bool keep_first_map;
  bool keep_unique;
  bool matches_pruning;
  uint64_t max_decoded_matches;
  uint64_t min_decoded_strata;
  uint64_t max_output_matches;
  uint64_t max_input_matches;
  bool make_counters;
  bool only_unmapped;
  bool only_mapped;
  float min_event_distance;
  float max_event_distance;
  float min_levenshtein_distance;
  float max_levenshtein_distance;
  gt_vector* map_ids;
  gt_shash* gtf_types;
  bool filter_by_strand_se;
  bool allow_strand_r;
  bool allow_strand_f;
  gt_vector* quality_score_ranges; /* (gt_filter_quality_range) */
  /* Filter PE-Maps */
  int64_t max_inss;
  int64_t min_inss;
  bool filter_by_strand_pe;
  bool allow_strand_rf;
  bool allow_strand_fr;
  bool allow_strand_ff;
  bool allow_strand_rr;
  /* Filter-Realign */
  bool mismatch_recovery;
  bool realign_hamming;
  bool realign_levenshtein;
  /* Checking/Report */
  bool check;
  bool check_format;
  gt_file_format check_file_format;
  /* Hidden */
  bool special_functionality;
  bool error_plot; // Print error distribution (depreciated)
  bool insert_size_plot; // Print insert size distribution (depreciated)
  bool show_sequence_list; // Display sequence list in the GEMindex/.fa...
  bool display_pretty; // Display pretty printed map(s)
  bool group_reads; // Group previously split reads
  bool sample_read; // Sample the read in chunks (annotated by chunk group)
  float split_chunk_size;
  float split_step_size;
  float split_left_trim;
  float split_right_trim;
  float split_min_remainder;
  /* Misc */
  uint64_t num_threads;
  bool verbose;
  /* Control flags */
  bool perform_dna_map_filter;    // Any DNA-filtering criteria activated
  bool perform_rna_map_filter;    // Any RNA-filtering criteria activated
  bool perform_annotation_filter; // Any annotation based filtering criteria activated
  bool load_index;
} gt_filter_args;

gt_filter_args parameters = {
    /* I/O */
    .name_input_file=NULL,
    .name_output_file=NULL,
    .name_reference_file=NULL,
    .name_gem_index_file=NULL,
    .annotation = NULL,
    .gtf = NULL,
    .mmap_input=false,
    .paired_end=false,
    .no_output=false,
    .output_format=FILE_FORMAT_UNKNOWN,
    .discarded_output = false,
    .name_discarded_output_file=NULL,
    .discarded_output_format=FILE_FORMAT_UNKNOWN,
    /* Filter Read/Qualities */
    .hard_trim=false,
    .left_trim=0,
    .right_trim=0,
    .restore_trim=false,
    .uniform_read=false,
    .uniform_read_strict=false,
    .qualities_to_offset_33=false,
    .qualities_to_offset_64=false,
    .remove_qualities=false,
    .add_qualities=false,
    /* Filter Template/Alignments */
    .mapped=false,
    .unmapped=false,
    .unique_level=-1,
    .min_length=-1.0,
    .max_length=-1.0,
    .min_maps=-1,
    .max_strata_after_map=-1,
    .max_maps=-1,
    /* Make templates unique */
    .reduce_to_unique_strata=-1,
    .reduce_by_quality=-1,
    /* RNA Seq */
    .no_split_maps=false,
    .only_split_maps=false,
    .no_penalty_for_splitmaps=false,
    .min_intron_length=0,
    .min_block_length=0,
    /* Filter SE-Maps */
    .first_map=false,
    .keep_first_map=false,
    .keep_unique=false,
    .matches_pruning=false,
    .max_decoded_matches=GT_ALL,
    .min_decoded_strata=0,
    .max_output_matches=GT_ALL,
    .max_input_matches=GT_ALL,
    .make_counters=false,
    .only_unmapped=false,
    .only_mapped=false,
    .min_event_distance=GT_FILTER_FLOAT_NO_VALUE,
    .max_event_distance=GT_FILTER_FLOAT_NO_VALUE,
    .min_levenshtein_distance=GT_FILTER_FLOAT_NO_VALUE,
    .max_levenshtein_distance=GT_FILTER_FLOAT_NO_VALUE,
    .map_ids=NULL,
    .gtf_types=NULL,
    .filter_by_strand_se=false,
    .allow_strand_r=false,
    .allow_strand_f=false,
    .quality_score_ranges = NULL,
    /* Filter PE-Maps */
    .max_inss=INT64_MAX,
    .min_inss=INT64_MIN,
    .filter_by_strand_pe=false,
    .allow_strand_rf=false,
    .allow_strand_fr=false,
    .allow_strand_ff=false,
    .allow_strand_rr=false,
    /* Filter-Realign */
    .mismatch_recovery=false,
    .realign_hamming=false,
    .realign_levenshtein=false,
    /* Checking/Report */
    .check = false,
    .check_format = false,
    /* Hidden */
    .special_functionality = false,
    .error_plot = false,
    .insert_size_plot = false,
    .show_sequence_list = false,
    .display_pretty = false,
    .group_reads = false,
    .sample_read = false,
    .split_chunk_size = -1.0,
    .split_step_size = -1.0,
    .split_left_trim = -1.0,
    .split_right_trim = -1.0,
    .split_min_remainder = 0.0,
    /* Misc */
    .num_threads=1,
    .verbose=false,
    /* Control flags */
    .perform_dna_map_filter=false,
    .perform_rna_map_filter=false,
    .perform_annotation_filter=false,
    .load_index=false
};
/*
 * Checking/(Re)Aligning/MismsRecovery
 */
GT_INLINE void gt_filter_mismatch_recovery_maps(
    char* const name_input_file,const uint64_t current_line_num,
    gt_template* const template,gt_sequence_archive* const sequence_archive) {
  // Unfolded as to report errors in the recovery
  gt_status error_code;
  uint64_t alignment_pos = 0;
  GT_TEMPLATE_ITERATE_ALIGNMENT(template,alignment) {
    uint64_t map_pos = 0;
    GT_ALIGNMENT_ITERATE(alignment,map) {
      if ((error_code=gt_map_recover_mismatches_sa(map,alignment->read,sequence_archive))) {
        gt_error_msg("Unrecoverable Alignment '%s':%"PRIu64"\n\tREAD::'"PRIgts"':%"PRIu64":%"PRIu64" ",
            name_input_file,current_line_num,PRIgts_content(template->tag),alignment_pos,map_pos);
        gt_output_map_fprint_map_pretty_sa(stdout,map,alignment->read,sequence_archive);
      }
      ++map_pos;
    }
    gt_alignment_recalculate_counters(alignment);
    ++alignment_pos;
  }
  if (gt_template_get_num_blocks(template)>1) gt_template_recalculate_counters(template);
}
GT_INLINE bool gt_filter_check_maps(
    char* const name_input_file,const uint64_t current_line_num,
    gt_template* const template,gt_sequence_archive* const sequence_archive,
    uint64_t* const total_algs_checked,uint64_t* const total_algs_correct,
    uint64_t* const total_maps_checked,uint64_t* const total_maps_correct) {
  bool alignment_correct=true;
  gt_status error_code;
  uint64_t alignment_pos = 0;
  GT_TEMPLATE_ITERATE_ALIGNMENT(template,alignment) {
    uint64_t map_pos = 0;
    GT_ALIGNMENT_ITERATE(alignment,map) {
      if ((error_code=gt_map_check_alignment_sa(map,alignment->read,sequence_archive))) {
        gt_error_msg("Wrong Alignment '%s':%"PRIu64"\n\tREAD::'"PRIgts"':%"PRIu64":%"PRIu64" ",
            name_input_file,current_line_num,PRIgts_content(template->tag),alignment_pos,map_pos);
        gt_output_map_fprint_map_pretty_sa(stdout,map,alignment->read,sequence_archive);
        alignment_correct = false;
      } else {
        ++(*total_maps_correct);
      }
      ++(*total_maps_checked);
      ++map_pos;
    }
    ++alignment_pos;
  }
  ++(*total_algs_checked);
  if (alignment_correct) {
    ++(*total_algs_correct);
    return true;
  } else {
    return false;
  }
}
/*
 * Filtering MAPs functions
 */
void gt_filter_delete_map_ids(gt_vector* filter_map_ids) {
  // Free vector
  if (filter_map_ids!=NULL) {
    GT_VECTOR_ITERATE(filter_map_ids,map_id,pos,gt_string*) {
      gt_string_delete(*map_id);
    }
    gt_vector_delete(filter_map_ids);
  }
}
GT_INLINE bool gt_filter_is_sequence_name_allowed(gt_string* const seq_name) {
  GT_VECTOR_ITERATE(parameters.map_ids,map_id,pos,gt_string*) {
    if (gt_string_equals(seq_name,*map_id)) return true;
  }
  return false;
}
GT_INLINE bool gt_filter_is_quality_value_allowed(const uint64_t quality_score) {
  GT_VECTOR_ITERATE(parameters.quality_score_ranges,quality_range,pos,gt_filter_quality_range) {
    if (quality_score >= quality_range->min && quality_score <= quality_range->max) return true;
  }
  return false;
}
GT_INLINE void gt_filter_prune_matches(gt_template* const template) {
  uint64_t max_num_matches = GT_ALL;
  if (parameters.max_decoded_matches!=GT_ALL || parameters.min_decoded_strata!=0) {
    uint64_t max_strata;
    gt_counters_calculate_num_maps(gt_template_get_counters_vector(template),
        parameters.min_decoded_strata,parameters.max_decoded_matches,&max_strata,&max_num_matches);
  }
  if (parameters.max_output_matches!=GT_ALL) {
    max_num_matches = GT_MIN(max_num_matches,parameters.max_output_matches);
  }
  // Reduce matches
  if (max_num_matches < GT_ALL) {
    gt_template_reduce_mmaps(template,max_num_matches);
  }
}
GT_INLINE bool gt_filter_has_junction(gt_map* const map,const uint64_t start,const uint64_t end) {
  GT_MAP_ITERATE(map,map_block) {
    if (gt_map_has_next_block(map_block)) {
      const bool forward = (gt_map_get_strand(map_block) == FORWARD);
      // Is the junction in the overlap ?
      const uint64_t junctions_start = gt_map_get_end_mapping_position(forward ? map_block: gt_map_get_next_block(map_block)) + 1;
      const uint64_t junctions_end = gt_map_get_begin_mapping_position(forward ? gt_map_get_next_block(map_block): map_block) - 1;
      if (junctions_start == start && junctions_end == end) return true;
    }
  }
  return false;
}

GT_INLINE uint64_t gt_filter_count_junctions_in_region(gt_map* const map,const uint64_t start,const uint64_t end) {
  uint64_t count = 0;
  GT_MAP_ITERATE(map,map_block) {
    if (gt_map_has_next_block(map_block)) {
      const bool forward = (gt_map_get_strand(map_block) == FORWARD);
      // Is the junction in the overlap ?
      const uint64_t junctions_start = gt_map_get_end_mapping_position(forward ? map_block: gt_map_get_next_block(map_block)) + 1;
      const uint64_t junctions_end = gt_map_get_begin_mapping_position(forward ? gt_map_get_next_block(map_block): map_block) - 1;
      if (junctions_start >= start && junctions_end <= end) count++;
    }
  }
  return count;
}
GT_INLINE bool gt_filter_are_overlapping_pairs_coherent(gt_map** const mmap) {
  if (!gt_map_has_next_block(mmap[0]) && !gt_map_has_next_block(mmap[1])) return true;

  // Check overlap
  uint64_t overlap_start, overlap_end;
  if (gt_map_block_overlap(mmap[0],mmap[1],&overlap_start,&overlap_end)) {
    uint64_t junctions_in_1 = gt_filter_count_junctions_in_region(mmap[0], overlap_start, overlap_end);
    uint64_t junctions_in_2 = gt_filter_count_junctions_in_region(mmap[1], overlap_start, overlap_end);
    if(junctions_in_1 != junctions_in_2) return false;

    GT_MAP_ITERATE(mmap[0],map_block) {
      if (gt_map_has_next_block(map_block)) {
        const bool forward = (gt_map_get_strand(map_block) == FORWARD);
        // Is the junction in the overlap ?
        const uint64_t junctions_start = gt_map_get_end_mapping_position(forward ? map_block: gt_map_get_next_block(map_block)) + 1;
        const uint64_t junctions_end = gt_map_get_begin_mapping_position(forward ? gt_map_get_next_block(map_block): map_block) - 1;
        // Find the junctions start in the other map
        if (junctions_start >= overlap_start && junctions_start < overlap_end &&
            !gt_filter_has_junction(mmap[1],junctions_start,junctions_end)) {
          return false; // Start not found, not overlapping split maps
        }
      }
    }
  }
  return true;
}
GT_INLINE void gt_filter_add_from_hit(gt_template* const template,gt_gtf_hit* hit) {
  if (hit->mmap != NULL) {
    // add PE
    gt_map** mmap_copy = gt_mmap_array_copy(hit->mmap, hit->num_template_blocks);
    gt_template_insert_mmap(template,mmap_copy,hit->map_attributes);
    free(mmap_copy);
  } else if(hit->map != NULL) {
    GT_TEMPLATE_REDUCTION(template,alignment_dst);
    gt_alignment_insert_map(alignment_dst,gt_map_copy(hit->map));
  }
}
GT_INLINE void gt_filter_make_reduce_by_annotation(gt_template* const template_dst,gt_template* const template_src) {
  gt_gtf_hits* hits = gt_gtf_hits_new();
  gt_gtf_search_template_for_exons(parameters.gtf, hits, template_src);

  // see if we find a single common transcript
  // if so, that transcript id is covered by all alignments
  // and we pick the first mapping
  //bool paired = gt_template_get_num_blocks(template_src) == 2;

  float max_junction_hits = 0;
  float max_overlap = 0;
  uint64_t all_hits = 0;
  uint64_t protein_coding_hits = 0;
  gt_shash* transcripts = gt_shash_new();
  bool pairs_transcripts = false;
  bool is_protein_coding = false;
  bool pick_first = false;

  uint64_t counter;
  gt_gtf_hit* hit = NULL;
  gt_vector* exon_hits = hits->exon_hits;
  for (counter=0;counter<gt_vector_get_used(exon_hits);++counter) {
    hit = *gt_vector_get_elm(exon_hits,counter,gt_gtf_hit*);
    if(!hit->pairs_gene){
      continue;
    }
    is_protein_coding |= hit->is_protein_coding;
    pairs_transcripts |= hit->pairs_transcript;
    if (hit->junction_hits > max_junction_hits) {
      max_junction_hits = hit->junction_hits;
    }
    if (hit->exon_overlap > max_overlap) {
      max_overlap = hit->exon_overlap;
    }
    all_hits++;
    if (hit->is_protein_coding) {
      protein_coding_hits++;
    }
  }
  // collect transcripts hits
  for (counter=0;counter<gt_vector_get_used(exon_hits);++counter) {
    hit = *gt_vector_get_elm(exon_hits,counter,gt_gtf_hit*);
    if (!hit->pairs_gene) {
      continue;
    }
    GT_SHASH_BEGIN_KEY_ITERATE(hit->transcripts,key) {
      if ((is_protein_coding && hit->is_protein_coding) || !is_protein_coding) {
        uint64_t* v;
        if (!gt_shash_is_contained(transcripts, key)) {
          v = gt_malloc_uint64();
          *v = 1;
          gt_shash_insert(transcripts, key, v, uint64_t);
        } else {
          v = gt_shash_get(transcripts, key, uint64_t);
          ++(*v);
        }
        if (*v == (is_protein_coding ? protein_coding_hits : all_hits)) {
          pick_first = true;
        }
      }
    } GT_SHASH_END_ITERATE;
  }
  // iterate again and pick the hits
  for (counter=0;counter<gt_vector_get_used(exon_hits);++counter) {
    hit = *gt_vector_get_elm(exon_hits,counter,gt_gtf_hit*);
    if (!hit->pairs_gene) continue;
    if (pick_first && (!is_protein_coding || (is_protein_coding && hit->is_protein_coding))) {
      gt_filter_add_from_hit(template_dst, hit);
      break;
    } else {
      if ((is_protein_coding && hit->is_protein_coding) || !is_protein_coding) {
        // pick all protein coding hits or all hits
        gt_filter_add_from_hit(template_dst, hit);
      }
    }
  }
  gt_gtf_hits_delete(hits);
  gt_shash_delete(transcripts,true);
}

void gt_alignment_dna_filter(gt_alignment* const alignment_dst,gt_alignment* const alignment_src,const gt_file_format file_format) {
  const uint64_t first_matching_strata = gt_counters_get_min_matching_strata(gt_alignment_get_counters_vector(alignment_src));
  const uint64_t max_mismatch_quality = gt_alignment_get_max_mismatch_quality(alignment_src);
  // Reduction by unique level (can be calculated beforehand)
  bool pick_only_first_map = false;
  if (parameters.reduce_to_unique_strata >= 0) {
    pick_only_first_map = (gt_alignment_get_uniq_degree(alignment_src) >= parameters.reduce_to_unique_strata);
  }
  /*
   * (1) Pre-filtering steps
   */
  gt_map* first_map = NULL;
  if (parameters.keep_first_map && gt_alignment_get_num_maps(alignment_src)>0) {
    first_map = gt_map_copy(gt_alignment_get_map(alignment_src,0));
  }
  /*
   * (2) Filtering of maps
   */
  GT_ALIGNMENT_ITERATE(alignment_src,map) {
    // Check sequence name
    if (parameters.map_ids!=NULL) {
      if (!gt_filter_is_sequence_name_allowed(map->seq_name)) continue;
    }
    // Filter strata beyond first mapping
    const int64_t current_stratum = parameters.no_penalty_for_splitmaps ? gt_map_get_no_split_distance(map) : gt_map_get_global_distance(map);
    if (parameters.max_strata_after_map >= 0 && (current_stratum-first_matching_strata) > parameters.max_strata_after_map) break;
    // Check strata
    if (parameters.min_event_distance != GT_FILTER_FLOAT_NO_VALUE || parameters.max_event_distance != GT_FILTER_FLOAT_NO_VALUE) {
      const uint64_t total_distance = parameters.no_penalty_for_splitmaps ? gt_map_get_no_split_distance(map) : gt_map_get_global_distance(map);
      if (parameters.min_event_distance != GT_FILTER_FLOAT_NO_VALUE) {
        if (total_distance < gt_alignment_get_read_proportion(alignment_src,parameters.min_event_distance)) continue;
      }
      if (parameters.max_event_distance != GT_FILTER_FLOAT_NO_VALUE) {
        if (total_distance > gt_alignment_get_read_proportion(alignment_src,parameters.max_event_distance)) continue;
      }
    }
    // Check levenshtein distance
    if (parameters.min_levenshtein_distance != GT_FILTER_FLOAT_NO_VALUE || parameters.max_levenshtein_distance != GT_FILTER_FLOAT_NO_VALUE) {
      const uint64_t total_distance = gt_map_get_global_levenshtein_distance(map);
      if (parameters.min_levenshtein_distance != GT_FILTER_FLOAT_NO_VALUE) {
        if (total_distance < gt_alignment_get_read_proportion(alignment_src,parameters.min_levenshtein_distance)) continue;
      }
      if (parameters.max_levenshtein_distance != GT_FILTER_FLOAT_NO_VALUE) {
        if (total_distance > gt_alignment_get_read_proportion(alignment_src,parameters.max_levenshtein_distance)) continue;
      }
    }
    // Filter strand
    if (parameters.filter_by_strand_se) {
      if (map->strand==FORWARD && !parameters.allow_strand_f) continue;
      if (map->strand==REVERSE && !parameters.allow_strand_r) continue;
    }
    // Filter quality scores
    if (parameters.quality_score_ranges!=NULL) {
      if (!gt_filter_is_quality_value_allowed((file_format==SAM) ? map->phred_score : map->gt_score)) continue;
    }
    /*
     * (3) Reduction of all maps
     */
    if (parameters.reduce_by_quality >= 0) {
      const int64_t q = gt_alignment_sum_mismatch_qualities(alignment_src,map);
      if (q!=0 && q!=max_mismatch_quality && abs(max_mismatch_quality-q)<=parameters.reduce_by_quality) continue;
    }
    /*
     * Insert the map
     */
    gt_alignment_insert_map(alignment_dst,gt_map_copy(map));
    // Skip the rest if first map is enabled
    if (parameters.first_map || pick_only_first_map) break;
  }
  /*
   * (4) Post-filtering steps
   */
  if (parameters.keep_first_map) {
    if (gt_alignment_get_num_maps(alignment_dst)==0) {
      gt_alignment_insert_map(alignment_dst,first_map);
    } else {
      gt_map_delete(first_map);
    }
  }
}
void gt_template_dna_filter(gt_template* const template_dst,gt_template* const template_src,const gt_file_format file_format) {
  /*
   * Filtering workflow
   *   (1) Pre-filtering steps
   *   (2) Filtering of maps (taking them into account individually)
   *   (3) Reduction of all maps (taking them into account as a whole)
   *   (4) Post-filtering steps
   */
  GT_TEMPLATE_IF_SE_ALINGMENT(template_src) {
    GT_TEMPLATE_REDUCTION(template_src,alignment_src);
    GT_TEMPLATE_REDUCTION(template_dst,alignment_dst);
    gt_alignment_dna_filter(alignment_dst,alignment_src,file_format);
  } else {
    if (!gt_template_is_mapped(template_src)) {
      GT_TEMPLATE_REDUCE_BOTH_ENDS(template_src,alignment_src_end1,alignment_src_end2);
      GT_TEMPLATE_REDUCE_BOTH_ENDS(template_dst,alignment_dst_end1,alignment_dst_end2);
      gt_alignment_dna_filter(alignment_dst_end1,alignment_src_end1,file_format);
      gt_alignment_dna_filter(alignment_dst_end2,alignment_src_end2,file_format);
    } else {
      const uint64_t first_matching_strata = gt_counters_get_min_matching_strata(gt_template_get_counters_vector(template_src));
      const uint64_t max_mismatch_quality = gt_template_get_max_mismatch_quality(template_src);
      // Reduction by unique level (can be calculated beforehand)
      bool pick_only_first_map = false;
      if (parameters.reduce_to_unique_strata >= 0) {
        pick_only_first_map = (gt_template_get_uniq_degree(template_src) >= parameters.reduce_to_unique_strata);
      }
      /*
       * (1) Pre-filtering steps
       */
      gt_map** first_mmap = NULL;
      gt_mmap_attributes first_mmap_attributes = {0, 0, 0};
      if (parameters.keep_first_map && gt_template_get_num_mmaps(template_src)>0) {
        gt_mmap* const mmap = gt_template_get_mmap(template_src,0);
        first_mmap = gt_mmap_array_copy(mmap->mmap,gt_template_get_num_blocks(template_src));
        first_mmap_attributes = mmap->attributes;
      }
      /*
       * (2) Filtering of maps
       */
      GT_TEMPLATE_ITERATE_MMAP__ATTR(template_src,mmap,mmap_attributes) {
        const int64_t current_stratum = parameters.no_penalty_for_splitmaps ?
            gt_map_get_no_split_distance(mmap[0]) + gt_map_get_no_split_distance(mmap[1]):
            gt_map_get_global_distance(mmap[0]) + gt_map_get_global_distance(mmap[1]);
        if (parameters.max_strata_after_map >= 0 && (current_stratum-first_matching_strata) > parameters.max_strata_after_map) break;
        // Check sequence name
        if (parameters.map_ids!=NULL) {
          if (!gt_filter_is_sequence_name_allowed(mmap[0]->seq_name)) continue;
          if (!gt_filter_is_sequence_name_allowed(mmap[1]->seq_name)) continue;
        }
        // Check strata
        if (parameters.min_event_distance != GT_FILTER_FLOAT_NO_VALUE || parameters.max_event_distance != GT_FILTER_FLOAT_NO_VALUE) {
          const int64_t total_distance = parameters.no_penalty_for_splitmaps ?
              gt_map_get_no_split_distance(mmap[0]) + gt_map_get_no_split_distance(mmap[1]):
              gt_map_get_global_distance(mmap[0]) + gt_map_get_global_distance(mmap[1]);
          if (parameters.min_event_distance != GT_FILTER_FLOAT_NO_VALUE) {
            if (total_distance < gt_template_get_read_proportion(template_src,parameters.min_event_distance)) continue;
          }
          if (parameters.max_event_distance != GT_FILTER_FLOAT_NO_VALUE) {
            if (total_distance > gt_template_get_read_proportion(template_src,parameters.max_event_distance)) continue;
          }
        }
        // Check levenshtein distance
        if (parameters.min_levenshtein_distance != GT_FILTER_FLOAT_NO_VALUE || parameters.max_levenshtein_distance != GT_FILTER_FLOAT_NO_VALUE) {
          const int64_t total_distance = gt_map_get_global_levenshtein_distance(mmap[0])+gt_map_get_global_levenshtein_distance(mmap[1]);
          if (parameters.min_levenshtein_distance != GT_FILTER_FLOAT_NO_VALUE) {
            if (total_distance < gt_template_get_read_proportion(template_src,parameters.min_levenshtein_distance)) continue;
          }
          if (parameters.max_levenshtein_distance != GT_FILTER_FLOAT_NO_VALUE) {
            if (total_distance > gt_template_get_read_proportion(template_src,parameters.max_levenshtein_distance)) continue;
          }
        }
        // Check inss
        if (parameters.min_inss > INT64_MIN || parameters.max_inss < INT64_MAX) {
          gt_status error_code;
          const int64_t inss = gt_template_get_insert_size(mmap,&error_code);
          if (parameters.min_inss > inss || inss > parameters.max_inss) continue;
        }
        // Check strandness
        if (parameters.filter_by_strand_se) {
          if (!parameters.allow_strand_f && (mmap[0]->strand==FORWARD || mmap[1]->strand==FORWARD)) continue;
          if (!parameters.allow_strand_r && (mmap[0]->strand==REVERSE || mmap[1]->strand==REVERSE)) continue;
        }
        if (parameters.filter_by_strand_pe) {
          if (mmap[0]->strand==FORWARD && mmap[1]->strand==REVERSE && !parameters.allow_strand_fr) continue;
          if (mmap[0]->strand==REVERSE && mmap[1]->strand==FORWARD && !parameters.allow_strand_rf) continue;
          if (mmap[0]->strand==FORWARD && mmap[1]->strand==FORWARD && !parameters.allow_strand_ff) continue;
          if (mmap[0]->strand==REVERSE && mmap[1]->strand==REVERSE && !parameters.allow_strand_rr) continue;
        }
        // Filter quality scores
        if (parameters.quality_score_ranges!=NULL) {
          if (!gt_filter_is_quality_value_allowed((file_format==SAM) ? mmap_attributes->phred_score : mmap_attributes->gt_score)) continue;
        }
        /*
         * (3) Reduction of all maps
         */
        if (parameters.reduce_by_quality >= 0) {
          const int64_t q = gt_alignment_sum_mismatch_qualities(gt_template_get_block(template_src,0), mmap[0]) +
                            gt_alignment_sum_mismatch_qualities(gt_template_get_block(template_src,1), mmap[1]);
          if (q!=0 && q!=max_mismatch_quality && abs(max_mismatch_quality-q)<=parameters.reduce_by_quality) continue;
        }
        /*
         * Insert the map
         */
        gt_map** mmap_copy = gt_mmap_array_copy(mmap,__mmap_num_blocks);
        gt_template_insert_mmap(template_dst,mmap_copy,mmap_attributes);
        free(mmap_copy);
        // Skip the rest if first map is enabled
        if (parameters.first_map || pick_only_first_map) break;
      }
      /*
       * (4) Post-filtering steps
       */
      if (parameters.keep_first_map) {
        if (gt_template_get_num_mmaps(template_dst)==0) {
          gt_template_insert_mmap(template_dst,first_mmap,&first_mmap_attributes);
        }
        free(first_mmap);
      }
    }
  }
}
void gt_alignment_rna_filter(gt_alignment* const alignment_dst,gt_alignment* const alignment_src,const gt_file_format file_format) {
  GT_ALIGNMENT_ITERATE(alignment_src,map) {
    // Check sequence name
    if (parameters.map_ids!=NULL) {
      if (!gt_filter_is_sequence_name_allowed(map->seq_name)) continue;
    }
<<<<<<< HEAD
    // Check SM contained
    const uint64_t num_blocks = gt_map_get_num_blocks(map);
    if (parameters.no_split_maps && num_blocks>1) continue;
    if (parameters.only_split_maps && num_blocks==1) continue;
    // Filter intron length
    if (parameters.min_intron_length > 0) {
      if (gt_map_get_num_blocks(map) > 1) {
        if(gt_map_get_min_intron_length(map) < parameters.min_intron_length) continue;
      }
    }
    // Filter block length
    if (parameters.min_block_length > 0) {
      if (gt_map_get_num_blocks(map) > 1) {
        if (gt_map_get_min_block_length(map) < parameters.min_block_length) continue;
      }
    }
    // Insert the map
    gt_alignment_insert_map(alignment_dst,gt_map_copy(map));
=======
    // Check levenshtein distance
    if (parameters.min_levenshtein_distance > 0 || parameters.max_levenshtein_distance < UINT64_MAX) {
      register const int64_t total_distance = gt_map_get_global_levenshtein_distance(mmap[0])+gt_map_get_global_levenshtein_distance(mmap[1]);
      if (parameters.min_levenshtein_distance > total_distance || total_distance > parameters.max_levenshtein_distance) continue;
    }
    // Check inss
    if (parameters.min_inss > INT64_MIN || parameters.max_inss < INT64_MAX) {
      uint64_t gt_err;
      register const int64_t inss = gt_template_get_insert_size(mmap,&gt_err,0,0);
      if (parameters.min_inss > inss || inss > parameters.max_inss) continue;
    }
    // Check strandness
    if (parameters.filter_by_strand) {
      if (mmap[0]->strand==FORWARD && mmap[1]->strand==REVERSE && !parameters.allow_strand_fr) continue;
      if (mmap[0]->strand==REVERSE && mmap[1]->strand==FORWARD && !parameters.allow_strand_rf) continue;
      if (mmap[0]->strand==FORWARD && mmap[1]->strand==FORWARD && !parameters.allow_strand_ff) continue;
      if (mmap[0]->strand==REVERSE && mmap[1]->strand==REVERSE && !parameters.allow_strand_rr) continue;
    }
    // Add the mmap
    register gt_map** mmap_copy = gt_mmap_array_copy(mmap,num_blocks);
    gt_template_add_mmap(template_dst,mmap_copy,mmap_attr);
    free(mmap_copy);
>>>>>>> 9cc6f65d
    // Skip the rest if best
    if (parameters.first_map) return;
  }
}
void gt_template_rna_filter(gt_template* const template_dst,gt_template* const template_src,const gt_file_format file_format) {
  GT_TEMPLATE_IF_SE_ALINGMENT(template_src) {
    GT_TEMPLATE_REDUCTION(template_src,alignment_src);
    GT_TEMPLATE_REDUCTION(template_dst,alignment_dst);
    /*
     * SE
     */
    gt_alignment_rna_filter(alignment_dst,alignment_src,file_format);
  } else {
    /*
     * PE
     */
    if (!gt_template_is_mapped(template_src)) {
      GT_TEMPLATE_REDUCE_BOTH_ENDS(template_src,alignment_src_end1,alignment_src_end2);
      GT_TEMPLATE_REDUCE_BOTH_ENDS(template_dst,alignment_dst_end1,alignment_dst_end2);
      gt_alignment_rna_filter(alignment_dst_end1,alignment_src_end1,file_format);
      gt_alignment_rna_filter(alignment_dst_end2,alignment_src_end2,file_format);
    } else {
      const uint64_t num_blocks = gt_template_get_num_blocks(template_src);
      GT_TEMPLATE_ITERATE_MMAP__ATTR(template_src,mmap,mmap_attributes) {
        // Check SM contained and get minimum intron length
        uint64_t has_sm = false;
        uint64_t min_intron_length = UINT64_MAX, min_block_length = UINT64_MAX;
        if (parameters.no_split_maps || parameters.only_split_maps || parameters.min_intron_length >= 0) {
          GT_MMAP_ITERATE(mmap,map,end_p) {
            if (gt_map_get_num_blocks(map) > 1) {
              const uint64_t mil = gt_map_get_min_intron_length(map);
              const uint64_t mbl = gt_map_get_min_block_length(map);
              has_sm = true;
              if (mil >= 0 && mil < min_intron_length) min_intron_length = mil;
              if (mbl >= 0 && mbl < min_block_length) min_block_length = mil;
            }
          }
        }
        if (parameters.no_split_maps && has_sm) continue;
        if (parameters.only_split_maps && !has_sm) continue;
        // Filter intron length
        if (parameters.min_intron_length > 0 && min_intron_length != UINT64_MAX){
          if(min_intron_length < parameters.min_intron_length) continue;
        }
        // Filter block length
        if (parameters.min_block_length > 0 && min_block_length != UINT64_MAX){
          if(min_block_length < parameters.min_block_length) continue;
        }
        // Filter pairs that aren't coherent at overlapping chunk (if overlapping and SM contained)
        if (!gt_filter_are_overlapping_pairs_coherent(mmap)) continue;
        // Add the mmap
        gt_map** mmap_copy = gt_mmap_array_copy(mmap,num_blocks);
        gt_template_insert_mmap(template_dst,mmap_copy,mmap_attributes);
        free(mmap_copy);
        // Skip the rest if best
        if (parameters.first_map) return;
      }
    }
  }
}
GT_INLINE bool gt_filter_apply_filters(
    const gt_file_format file_format,const uint64_t line_no,
    gt_sequence_archive* const sequence_archive,gt_template* const template) {
  /*
   * Recalculate counters without penalty for splitmaps
   */
  if (parameters.no_penalty_for_splitmaps) {
    gt_template_recalculate_counters_no_splits(template);
    gt_template_sort_by_distance__score_no_split(template);
  }
  /*
   * Process Read/Qualities // TODO: move out of filter (this is processing)
   */
  const uint64_t has_qualities = gt_template_has_qualities(template);
  if (parameters.remove_qualities && has_qualities) {
    GT_TEMPLATE_ITERATE_ALIGNMENT(template,alignment) {
      gt_string_clear(alignment->qualities);
    }
  } else if (parameters.add_qualities && !has_qualities) {
    GT_TEMPLATE_ITERATE_ALIGNMENT(template,alignment) {
      const uint64_t read_length = gt_alignment_get_read_length(alignment);
      gt_string_resize(alignment->qualities,read_length+1);
      gt_string_set_length(alignment->qualities,read_length);
      GT_STRING_ITERATE(alignment->qualities,buffer,i) {
        buffer[i]='~';
      }
    }
  }
  if (parameters.uniform_read) {
    if (parameters.uniform_read_strict) {
      GT_TEMPLATE_ITERATE_ALIGNMENT(template,alignment) {
        gt_dna_read_uniform_strict_content(alignment->read,alignment->qualities);
      }
<<<<<<< HEAD
    } else {
      GT_TEMPLATE_ITERATE_ALIGNMENT(template,alignment) {
        gt_dna_read_uniform_content(alignment->read,alignment->qualities);
      }
    }
  }
  if (has_qualities) {
    if (parameters.qualities_to_offset_33) {
      GT_TEMPLATE_ITERATE_ALIGNMENT(template,alignment) {
        gt_qualities_adapt_from_offset64_to_offset33(alignment->qualities);
      }
    }
    if (parameters.qualities_to_offset_64) {
      GT_TEMPLATE_ITERATE_ALIGNMENT(template,alignment) {
        gt_qualities_adapt_from_offset33_to_offset64(alignment->qualities);
      }
=======
      if (best_distance < UINT64_MAX) fprintf(stdout,"%"PRIu64"\n",best_distance);
    } else {
      GT_TEMPLATE_ITERATE_(template,mmap) {
        fprintf(stdout,"%"PRIu64"\n",gt_map_get_global_levenshtein_distance(*mmap));
      }
    }
  } else if (parameters.insert_size_plot && gt_template_get_num_blocks(template)>1) {
    uint64_t error_code;
    GT_TEMPLATE_ITERATE_(template,mmap) {
      fprintf(stdout,"%"PRIu64"\n",gt_template_get_insert_size(mmap,&error_code,0,0));
      if (parameters.best_map) break;
>>>>>>> 9cc6f65d
    }
  }
  /*
   * Template/Alignment Filter
   */
  // Consider mapped/unmapped
  const bool is_mapped = gt_template_is_mapped(template);
  if (parameters.mapped && !is_mapped) return false;
  if (parameters.unmapped && is_mapped) return false;
  // Unique based filtering
  if (parameters.unique_level>=0.0 && is_mapped) {
    if (parameters.unique_level > gt_template_get_uniq_degree(template)) return false;
  }
  // Filter by read length
  if (parameters.min_length>=0.0 || parameters.max_length>=0.0) {
    GT_TEMPLATE_ITERATE_ALIGNMENT(template,alignment) {
      const uint64_t read_length = gt_alignment_get_read_length(alignment);
      if (parameters.min_length>=0.0) {
        const uint64_t min_length = gt_alignment_get_read_proportion(alignment,parameters.min_length);
        if (read_length < min_length) return false;
      }
      if (parameters.max_length>=0.0) {
        const uint64_t max_length = gt_alignment_get_read_proportion(alignment,parameters.max_length);
        if (read_length > max_length) return false;
      }
    }
  }
  // Filter by number of maps
  if (parameters.min_maps>=0 || parameters.max_maps>=0) {
    const uint64_t num_maps = gt_template_get_num_mmaps(template);
    if (parameters.min_maps>=0 && num_maps<parameters.min_maps) return false;
    if (parameters.max_maps>=0 && num_maps>parameters.max_maps) return false;
  }
  /*
   * MAP Filter
   */
  // Trim
  if (parameters.hard_trim) {
    gt_template_hard_trim(template,parameters.left_trim,parameters.right_trim);
    gt_template_recalculate_counters(template);
  } else if (parameters.restore_trim) {
    gt_template_restore_trim(template);
    gt_template_recalculate_counters(template);
  }
  // (Re)Align
  if (parameters.realign_levenshtein) {
    gt_template_realign_levenshtein(template,sequence_archive);
  } else if (parameters.realign_hamming) {
    gt_template_realign_hamming(template,sequence_archive);
  } else if (parameters.mismatch_recovery) {
    gt_filter_mismatch_recovery_maps(parameters.name_input_file,line_no,template,sequence_archive);
  }

  // Map DNA-filtering
  uint64_t num_maps = gt_template_get_num_mmaps(template);
  if (parameters.perform_dna_map_filter && (!parameters.keep_unique || num_maps > 1)) {
    gt_template *template_filtered = gt_template_dup(template,false,false);
    gt_template_dna_filter(template_filtered,template,file_format);
    gt_template_swap(template,template_filtered);
    gt_template_delete(template_filtered);
    gt_template_recalculate_counters(template);
  }
  // Map RNA-filtering
  if (parameters.perform_rna_map_filter && (!parameters.keep_unique || num_maps > 1)) {
    gt_template *template_filtered = gt_template_dup(template,false,false);
    gt_template_rna_filter(template_filtered,template,file_format);
    gt_template_swap(template,template_filtered);
    gt_template_delete(template_filtered);
    gt_template_recalculate_counters(template);
  }
  // Map Annotation-filtering
  if (parameters.gtf != NULL && parameters.perform_annotation_filter && (!parameters.keep_unique || num_maps > 1)) {
    gt_template *template_filtered = gt_template_dup(template,false,false);
    gt_filter_make_reduce_by_annotation(template_filtered,template);
    gt_template_swap(template,template_filtered);
    gt_template_delete(template_filtered);
    gt_template_recalculate_counters(template);
  }

//    // re-reduce // TODO
//    if (parameters.reduce_to_unique_strata >= 0 && (
//        (parameters.gtf != NULL && parameters.perform_annotation_filter)
//        || parameters.reduce_by_quality >= 0)) {
//      if (parameters.rna_seq) gt_template_recalculate_counters_no_splits(template);
//      template_filtered = gt_template_dup(template,false,false);
//      gt_filter_make_reduce_to_unique_strata(template_filtered, template);
//      gt_template_swap(template,template_filtered);
//      gt_template_delete(template_filtered);
//      gt_template_recalculate_counters(template);
//    }

  // Map pruning
  if (parameters.matches_pruning) gt_filter_prune_matches(template);
  // Make counters
  if (parameters.make_counters || parameters.no_penalty_for_splitmaps) {
    gt_template_recalculate_counters(template);
  }
  // Ok, go on
  return true;
}
GT_INLINE void gt_filter__print(
    const gt_file_format file_format,const uint64_t line_no,
    gt_sequence_archive* const sequence_archive,gt_template* const template,
    uint64_t* const total_algs_checked,uint64_t* const total_algs_correct,
    uint64_t* const total_maps_checked,uint64_t* const total_maps_correct,
    gt_buffered_output_file* const buffered_output,gt_generic_printer_attributes* const generic_printer_attributes,
    gt_buffered_output_file* const buffered_discarded_output,gt_generic_printer_attributes* const discarded_output_attributes) {
  bool discaded = false;
  /*
   * Apply Filters
   */
  if (!gt_filter_apply_filters(file_format,line_no,sequence_archive,template)) discaded = true;
  if (parameters.uniform_read) { // Check zero-length reads
    GT_TEMPLATE_ITERATE_ALIGNMENT(template,alignment) {
      if (gt_alignment_get_read_length(alignment)==0) return;
    }
  }
  /*
   * Check
   */
  if (!discaded && parameters.check) {
    if (!gt_filter_check_maps(parameters.name_input_file,line_no,
        template,sequence_archive,total_algs_checked,total_algs_correct,total_maps_checked,total_maps_correct)) discaded = true;
  }
  /*
   * Print template
   */
  if (!parameters.no_output && !discaded) {
    if (gt_output_generic_bofprint_template(buffered_output,template,generic_printer_attributes)) {
      gt_error_msg("Fatal error outputting read '"PRIgts"'(InputLine:%"PRIu64")\n",
          PRIgts_content(gt_template_get_string_tag(template)),line_no);
    }
  } else if (discaded && buffered_discarded_output!=NULL) {
    if (gt_output_generic_bofprint_template(buffered_discarded_output,template,discarded_output_attributes)) {
      gt_error_msg("Fatal error outputting read '"PRIgts"'(InputLine:%"PRIu64")\n",
          PRIgts_content(gt_template_get_string_tag(template)),line_no);
    }
  }
}
/*
 * Special funcionality
 */
GT_INLINE void gt_filter_sample_read_print_fastq(
    gt_buffered_output_file* const buffered_output,gt_string* const tag,gt_string* const read,gt_string* const qualities,
    const uint64_t segment_id,const uint64_t total_segments,
    const uint64_t left_trim,const uint64_t right_trim,const uint64_t chunk_size) {
  gt_bofprintf(buffered_output,"@"PRIgts,PRIgts_content(tag));
  gt_output_bofprint_segmented_read_info(buffered_output,segment_id,total_segments); // Segmented Read
  if (left_trim > 0) {
    gt_bofprintf(buffered_output," lt:Z:%"PRIu64":"PRIgts":"PRIgts,left_trim,
        PRIgts_range_content(read,0,left_trim),
        PRIgts_range_content(qualities,0,left_trim)); // Left-trim
  }
  if (right_trim > 0) {
    gt_bofprintf(buffered_output," rt:Z:%"PRIu64":"PRIgts":"PRIgts,right_trim,
        PRIgts_range_content(read,left_trim+chunk_size,right_trim),
        PRIgts_range_content(qualities,left_trim+chunk_size,right_trim)); // Right-trim
  }
  // Print READ + QUALITIES (trimmed)
  gt_bofprintf(buffered_output,"\n"PRIgts"\n+\n"PRIgts"\n",
      PRIgts_trimmed_content(read,left_trim,right_trim),
      PRIgts_trimmed_content(qualities,left_trim,right_trim));
}
GT_INLINE void gt_filter_sample_read_print_fasta(
    gt_buffered_output_file* const buffered_output,gt_string* const tag,gt_string* const read,
    const uint64_t segment_id,const uint64_t total_segments,
    const uint64_t left_trim,const uint64_t right_trim,const uint64_t chunk_size) {
  gt_bofprintf(buffered_output,">"PRIgts,PRIgts_content(tag));
  gt_output_bofprint_segmented_read_info(buffered_output,segment_id,total_segments); // Segmented Read
  if (left_trim > 0) {
    gt_bofprintf(buffered_output," lt:Z:%"PRIu64":"PRIgts,left_trim,
        PRIgts_range_content(read,0,left_trim)); // Left-trim
  }
  if (right_trim > 0) {
    gt_bofprintf(buffered_output," rt:Z:%"PRIu64":"PRIgts,right_trim,
        PRIgts_range_content(read,left_trim+chunk_size,right_trim)); // Right-trim
  }
  // Print READ (trimmed)
  gt_bofprintf(buffered_output,"\n"PRIgts"\n",
      PRIgts_trimmed_content(read,left_trim,right_trim));
}
GT_INLINE void gt_filter_group_reads() {
  // Open file IN/OUT
  gt_input_file* input_file = (parameters.name_input_file==NULL) ?
      gt_input_stream_open(stdin) : gt_input_file_open(parameters.name_input_file,parameters.mmap_input);
  gt_output_file* output_file = (parameters.name_output_file==NULL) ?
            gt_output_stream_new(stdout,SORTED_FILE) : gt_output_file_new(parameters.name_output_file,SORTED_FILE);
//  // Parallel I/O
//  #pragma omp parallel num_threads(parameters.num_threads)
//  {
    // Prepare out-printers
    if (parameters.output_format==FILE_FORMAT_UNKNOWN) parameters.output_format = input_file->file_format; // Select output format
    gt_generic_printer_attributes* const generic_printer_attributes = gt_generic_printer_attributes_new(parameters.output_format);
    // SegmentedRead aux variables
    gt_template* const group_template = gt_template_new();
    uint64_t total_segments = 0, last_segment_id = 0;
    GT_BEGIN_READING_WRITING_LOOP(input_file,output_file,parameters.paired_end,buffered_output,template) {
      // Get group attribute
      gt_segmented_read_info* const segmented_read_info = gt_attributes_get_segmented_read_info(template->attributes);
      if (segmented_read_info==NULL) {
        gt_filter_cond_fatal_error_msg(total_segments!=last_segment_id,
            "Expected SegmentedRead Info => lastRead(%"PRIu64"/%"PRIu64")",last_segment_id,total_segments);
        gt_template_restore_trim(template); // If any
        gt_attributes_remove(template->attributes,GT_ATTR_ID_SEGMENTED_READ_INFO); // If any
        gt_output_generic_bofprint_template(buffered_output,template,generic_printer_attributes); // Print it, as it is
      } else {
        // First, undo the trim
        gt_template_restore_trim(template);
        // Tackle the group merging
        if (last_segment_id==total_segments) {
          /*
           * New group
           */
          gt_filter_cond_fatal_error_msg(segmented_read_info->total_segments==0 || segmented_read_info->segment_id!=1,
              "Wrong SegmentedRead Info (Zero reads in group or not properly sorted)");
          gt_template_clear(group_template,true);
          gt_template_copy(group_template,template,true,true);
          total_segments = segmented_read_info->total_segments;
          last_segment_id = segmented_read_info->segment_id;
        } else if (segmented_read_info->segment_id==last_segment_id+1 && segmented_read_info->segment_id <= total_segments) {
          /*
           * Old group (Keep merging)
           */
          gt_filter_cond_fatal_error_msg(!gt_string_equals(template->tag,group_template->tag),
              "Wrong TAG in Segmented Reads Sequence ('"PRIgts"'/'"PRIgts"')",PRIgts_content(group_template->tag),PRIgts_content(template->tag));
          gt_template_merge_template_mmaps(group_template,template);
          last_segment_id = segmented_read_info->segment_id;
          if (last_segment_id==total_segments) { // Close group
            gt_attributes_remove(template->attributes,GT_ATTR_ID_SEGMENTED_READ_INFO); // If any
            gt_output_generic_bofprint_template(buffered_output,group_template,generic_printer_attributes);
          }
        } else {
          gt_filter_fatal_error_msg("Wrong SegmentedRead Info => Expected(%"PRIu64"/%"PRIu64")::Found(%"PRIu64"/%"PRIu64").",
              segmented_read_info->segment_id,segmented_read_info->total_segments,last_segment_id,total_segments);
        }
      }
    } GT_END_READING_WRITING_LOOP(input_file,output_file,template);
    // Check proper end of merging groups
    gt_filter_cond_fatal_error_msg(total_segments!=last_segment_id,
        "Expected SegmentedRead Info => lastRead(%"PRIu64"/%"PRIu64")",last_segment_id,total_segments);
    // Clean
    gt_template_delete(group_template);
    gt_generic_printer_attributes_delete(generic_printer_attributes);
//  }
  // Clean
  gt_input_file_close(input_file);
  gt_output_file_close(output_file);
}
GT_INLINE void gt_filter_sample_read() {
  // Open file IN/OUT
  gt_input_file* input_file = (parameters.name_input_file==NULL) ?
      gt_input_stream_open(stdin) : gt_input_file_open(parameters.name_input_file,parameters.mmap_input);
  gt_output_file* output_file = (parameters.name_output_file==NULL) ?
            gt_output_stream_new(stdout,SORTED_FILE) : gt_output_file_new(parameters.name_output_file,SORTED_FILE);
  // Parallel I/O
  #pragma omp parallel num_threads(parameters.num_threads)
  {
    GT_BEGIN_READING_WRITING_LOOP(input_file,output_file,parameters.paired_end,buffered_output,template) {
        GT_TEMPLATE_ITERATE_ALIGNMENT(template,alignment) {
          // Calculate the chunks
          const uint64_t read_length = gt_alignment_get_read_length(alignment);
          const uint64_t split_chunk_size = gt_get_integer_proportion(parameters.split_chunk_size,read_length);
          // Check boundaries
          if (split_chunk_size>read_length || split_chunk_size==0) {
            if (gt_alignment_has_qualities(alignment)) {
              gt_filter_sample_read_print_fastq(buffered_output,alignment->tag,alignment->read,alignment->qualities,1,1,0,0,read_length); // FASTQ
            } else {
              gt_filter_sample_read_print_fasta(buffered_output,alignment->tag,alignment->read,1,1,0,0,read_length); // FASTA
            }
            continue;
          }
          uint64_t split_step_size = gt_get_integer_proportion(parameters.split_step_size,read_length);
          if (split_step_size==0) split_step_size=1;
          const uint64_t split_left_trim = gt_get_integer_proportion(parameters.split_left_trim,read_length);
          const uint64_t split_right_trim = gt_get_integer_proportion(parameters.split_right_trim,read_length);
          const uint64_t full_chunks = ((read_length-split_left_trim-split_right_trim-split_chunk_size)/split_step_size)+1;
          uint64_t total_chunks = full_chunks;
          uint64_t left_trim=split_left_trim, right_trim=read_length-split_left_trim-split_chunk_size;
          // Check last chunk (remainder)
          const uint64_t split_min_remainder = gt_get_integer_proportion(parameters.split_min_remainder,read_length);
          const uint64_t last_left_trim = left_trim+(split_step_size*full_chunks);
          const uint64_t remainder_chunk = read_length-split_right_trim-last_left_trim;
          bool print_remainder_chunk = false;
          if (remainder_chunk > 0 && split_min_remainder > 0 &&
              remainder_chunk < split_chunk_size && remainder_chunk >= split_min_remainder) {
            print_remainder_chunk = true; ++total_chunks;
          }
          uint64_t i;
          for (i=0;i<full_chunks;++i,left_trim+=split_step_size,right_trim-=split_step_size) {
            if (gt_alignment_has_qualities(alignment)) {
              gt_filter_sample_read_print_fastq(
                  buffered_output,alignment->tag,alignment->read,alignment->qualities,
                  i+1,total_chunks,left_trim,right_trim,split_chunk_size); // FASTQ
            } else {
              gt_filter_sample_read_print_fasta(
                  buffered_output,alignment->tag,alignment->read,
                  i+1,total_chunks,left_trim,right_trim,split_chunk_size); // FASTA
            }
          }
          // Print last chunk (remainder)
          if (print_remainder_chunk) {
            if (gt_alignment_has_qualities(alignment)) {
              gt_filter_sample_read_print_fastq(
                  buffered_output,alignment->tag,alignment->read,alignment->qualities,
                  total_chunks,total_chunks,last_left_trim,split_right_trim,remainder_chunk); // FASTQ
            } else {
              gt_filter_sample_read_print_fasta(
                  buffered_output,alignment->tag,alignment->read,
                  total_chunks,total_chunks,last_left_trim,split_right_trim,remainder_chunk); // FASTA
            }
          }
        }
    } GT_END_READING_WRITING_LOOP(input_file,output_file,template);
  }
  // Clean
  gt_input_file_close(input_file);
  gt_output_file_close(output_file);
}
GT_INLINE void gt_filter_print_insert_size_distribution() {
  // Open file IN/OUT
  gt_input_file* input_file = (parameters.name_input_file==NULL) ?
      gt_input_stream_open(stdin) : gt_input_file_open(parameters.name_input_file,parameters.mmap_input);
  gt_output_file* output_file = (parameters.name_output_file==NULL) ?
            gt_output_stream_new(stdout,SORTED_FILE) : gt_output_file_new(parameters.name_output_file,SORTED_FILE);
  // Parallel I/O
  #pragma omp parallel num_threads(parameters.num_threads)
  {
    GT_BEGIN_READING_WRITING_LOOP(input_file,output_file,parameters.paired_end,buffered_output,template) {
      // Print insert size
      if (gt_template_get_num_blocks(template)!=2) continue;
      GT_TEMPLATE_ITERATE_(template,mmap) {
        gt_status error_code;
        gt_bofprintf(buffered_output,"%"PRIu64"\n",gt_template_get_insert_size(mmap,&error_code));
        if (parameters.first_map) break;
      }
    } GT_END_READING_WRITING_LOOP(input_file,output_file,template);
  }
  // Clean
  gt_input_file_close(input_file);
  gt_output_file_close(output_file);
}
GT_INLINE void gt_filter_print_error_distribution() {
  // Open file IN/OUT
  gt_input_file* input_file = (parameters.name_input_file==NULL) ?
      gt_input_stream_open(stdin) : gt_input_file_open(parameters.name_input_file,parameters.mmap_input);
  gt_output_file* output_file = (parameters.name_output_file==NULL) ?
            gt_output_stream_new(stdout,SORTED_FILE) : gt_output_file_new(parameters.name_output_file,SORTED_FILE);
  // Parallel I/O
  #pragma omp parallel num_threads(parameters.num_threads)
  {
    GT_BEGIN_READING_WRITING_LOOP(input_file,output_file,parameters.paired_end,buffered_output,template) {
      // Print levenshtein distance of the maps
      if (parameters.first_map)  {
        uint64_t best_distance = UINT64_MAX;
        GT_TEMPLATE_ITERATE_(template,mmap) {
          const uint64_t dist = gt_map_get_global_levenshtein_distance(*mmap);
          if (dist < best_distance) best_distance = dist;
        }
        if (best_distance < UINT64_MAX) gt_bofprintf(buffered_output,"%"PRIu64"\n",best_distance);
      } else {
        GT_TEMPLATE_ITERATE_(template,mmap) {
          gt_bofprintf(buffered_output,"%"PRIu64"\n",gt_map_get_global_levenshtein_distance(*mmap));
        }
      }
    } GT_END_READING_WRITING_LOOP(input_file,output_file,template);
  }
  // Clean
  gt_input_file_close(input_file);
  gt_output_file_close(output_file);
}
/*
 * Handler for opening an archive (GEMIndex/MULTIFastaFile)
 */
gt_sequence_archive* gt_filter_open_sequence_archive(const bool load_sequences) {
  gt_sequence_archive* sequence_archive = NULL;
  gt_log("Loading reference file ...");
  if (parameters.name_gem_index_file!=NULL) { // Load GEM-IDX
    sequence_archive = gt_sequence_archive_new(GT_BED_ARCHIVE);
    gt_gemIdx_load_archive(parameters.name_gem_index_file,sequence_archive,load_sequences);
  } else {
    gt_input_file* const reference_file = gt_input_file_open(parameters.name_reference_file,false);
    sequence_archive = gt_sequence_archive_new(GT_CDNA_ARCHIVE);
    if (gt_input_multifasta_parser_get_archive(reference_file,sequence_archive)!=GT_IFP_OK) {
      gt_fatal_error_msg("Error parsing reference file '%s'\n",parameters.name_reference_file);
    }
    gt_input_file_close(reference_file);
  }
  gt_log("Done.");
  return sequence_archive;
}
GT_INLINE void gt_filter_display_sequence_list(){
  // Show sequence archive summary
  gt_sequence_archive* sequence_archive = gt_filter_open_sequence_archive(false);
  gt_sequence_archive_iterator sequence_archive_it;
  gt_sequence_archive_new_iterator(sequence_archive,&sequence_archive_it);
  gt_segmented_sequence* seq;
  while ((seq=gt_sequence_archive_iterator_next(&sequence_archive_it))) {
    fprintf(stdout,"%s\t%"PRIu64"\n",seq->seq_name->buffer,seq->sequence_total_length);
  }
}
/*
 * I/O Filtering Loop
 */
#define GT_FILTER_CHECK_PARSING_ERROR(FORMAT) \
  ++record_num; \
  if (error_code!=GT_IMP_OK) { \
    gt_error_msg("[#%"PRIu64"]Fatal error parsing "FORMAT"file '%s', line %"PRIu64"\n", \
        record_num,parameters.name_input_file,buffered_input->current_line_num-1); \
    continue; \
  }
void gt_filter_read__write() {
  // Open file IN/OUT
  gt_input_file* input_file = (parameters.name_input_file==NULL) ?
      gt_input_stream_open(stdin) : gt_input_file_open(parameters.name_input_file,parameters.mmap_input);
  gt_output_file* output_file, *dicarded_output_file;

  // Open out file
  if (!parameters.no_output) {
    output_file = (parameters.name_output_file==NULL) ?
          gt_output_stream_new(stdout,SORTED_FILE) : gt_output_file_new(parameters.name_output_file,SORTED_FILE);
    if (parameters.discarded_output) {
      if (gt_streq(parameters.name_discarded_output_file,"stdout")) {
        dicarded_output_file = gt_output_stream_new(stdout,SORTED_FILE);
      } else if (gt_streq(parameters.name_discarded_output_file,"stderr")) {
        dicarded_output_file = gt_output_stream_new(stderr,SORTED_FILE);
      } else {
        dicarded_output_file = gt_output_file_new(parameters.name_discarded_output_file,SORTED_FILE);
      }
    }
  }

  // Open reference file
  gt_sequence_archive* sequence_archive = NULL;
  if (parameters.load_index) {
    sequence_archive = gt_filter_open_sequence_archive(true);
  }

  // read annotaiton if specified
  if (parameters.annotation != NULL && parameters.perform_annotation_filter) {
    FILE* of = fopen(parameters.annotation, "r");
    if (of == NULL) {
      printf("ERROR opening annotation !\n");
      return;
    }
    parameters.gtf = gt_gtf_read(of);
    fclose(of);
  }

  // Parallel reading+process
  uint64_t total_algs_checked=0, total_algs_correct=0, total_maps_checked=0, total_maps_correct=0;
  #pragma omp parallel num_threads(parameters.num_threads) reduction(+:total_algs_checked,total_algs_correct,total_maps_checked,total_maps_correct)
  {
    // Prepare IN/OUT buffers & printers
    gt_status error_code;
    gt_buffered_input_file* buffered_input = gt_buffered_input_file_new(input_file);
    gt_buffered_output_file *buffered_output = NULL, *buffered_discarded_output = NULL;
    if (!parameters.no_output) {
      buffered_output = gt_buffered_output_file_new(output_file);
      gt_buffered_input_file_attach_buffered_output(buffered_input,buffered_output);
      if (parameters.discarded_output) {
        buffered_discarded_output = gt_buffered_output_file_new(dicarded_output_file);
        gt_buffered_input_file_attach_buffered_output(buffered_input,buffered_discarded_output);
      }
    }
    // Prepare IN/OUT parser/printer attributes
    gt_generic_printer_attributes *generic_printer_attributes=NULL, *discarded_output_attributes=NULL;
    if (parameters.output_format==FILE_FORMAT_UNKNOWN) parameters.output_format = input_file->file_format; // Select output format
    generic_printer_attributes = gt_generic_printer_attributes_new(parameters.output_format);
    if (parameters.discarded_output) {
      gt_file_format output_format = input_file->file_format;
      if (parameters.discarded_output_format!=FILE_FORMAT_UNKNOWN) output_format=parameters.discarded_output_format;
      discarded_output_attributes = gt_generic_printer_attributes_new(output_format);
    }
    /*
     * READ + PROCCESS Loop
     */
    uint64_t record_num = 0;
    gt_template* template = gt_template_new();
    if (parameters.check_format && parameters.check_file_format==FASTA) {
      /*
       * FASTA I/O loop
       */
      while ((error_code=gt_input_fasta_parser_get_template(buffered_input,template,parameters.paired_end))) {
        GT_FILTER_CHECK_PARSING_ERROR("FASTA ");
        // Apply all filters and print
        gt_filter__print(input_file->file_format,buffered_input->current_line_num-1,sequence_archive,template,
            &total_algs_checked,&total_algs_correct,&total_maps_checked,&total_maps_correct,
            buffered_output,generic_printer_attributes,buffered_discarded_output,discarded_output_attributes);
      }
    } else if (parameters.check_format && parameters.check_file_format==MAP) {
      /*
       * MAP I/O loop
       */
      gt_map_parser_attributes* const attr = gt_input_map_parser_attributes_new(parameters.paired_end);
      while ((error_code=gt_input_map_parser_get_template(buffered_input,template,attr))) {
        GT_FILTER_CHECK_PARSING_ERROR("MAP ");
        // Apply all filters and print
        gt_filter__print(input_file->file_format,buffered_input->current_line_num-1,sequence_archive,template,
            &total_algs_checked,&total_algs_correct,&total_maps_checked,&total_maps_correct,
            buffered_output,generic_printer_attributes,buffered_discarded_output,discarded_output_attributes);
      }
      gt_input_map_parser_attributes_delete(attr);
    } else if (parameters.check_format && parameters.check_file_format==SAM) {
      /*
       * SAM I/O loop
       */
      gt_sam_parser_attributes* const attr = gt_input_sam_parser_attributes_new();
      while ((error_code=gt_input_sam_parser_get_template(buffered_input,template,attr))) {
        GT_FILTER_CHECK_PARSING_ERROR("SAM ");
        // Apply all filters and print
        gt_filter__print(input_file->file_format,buffered_input->current_line_num-1,sequence_archive,template,
            &total_algs_checked,&total_algs_correct,&total_maps_checked,&total_maps_correct,
            buffered_output,generic_printer_attributes,buffered_discarded_output,discarded_output_attributes);
      }
      gt_input_sam_parser_attributes_delete(attr);
    } else {
      /*
       * Generic I/O loop
       */
      gt_generic_parser_attributes* generic_parser_attributes = gt_input_generic_parser_attributes_new(parameters.paired_end);
      gt_input_map_parser_attributes_set_max_parsed_maps(generic_parser_attributes->map_parser_attributes,parameters.max_input_matches); // Limit max-matches
      while ((error_code=gt_input_generic_parser_get_template(buffered_input,template,generic_parser_attributes))) {
        GT_FILTER_CHECK_PARSING_ERROR("");
        // Apply all filters and print
        gt_filter__print(input_file->file_format,buffered_input->current_line_num-1,sequence_archive,template,
            &total_algs_checked,&total_algs_correct,&total_maps_checked,&total_maps_correct,
            buffered_output,generic_printer_attributes,buffered_discarded_output,discarded_output_attributes);
      }
      gt_input_generic_parser_attributes_delete(generic_parser_attributes);
    }
    // Clean
    gt_template_delete(template);
    gt_buffered_input_file_close(buffered_input);
    gt_generic_printer_attributes_delete(generic_printer_attributes);
    if (!parameters.no_output) {
      gt_buffered_output_file_close(buffered_output);
      if (parameters.discarded_output) gt_buffered_output_file_close(buffered_discarded_output);
    }
  }
  /*
   * Print check report
   */
  if (parameters.check) {
    gt_log("Checked %lu alignments. Total.Correct %lu (%2.3f %%). Total.Maps.Correct %lu (%2.3f %%)",
        total_algs_checked,total_algs_correct,GT_GET_PERCENTAGE(total_algs_correct,total_algs_checked),
        total_maps_correct,GT_GET_PERCENTAGE(total_maps_correct,total_maps_checked));
  }
  // Release archive & Clean
  if (sequence_archive) gt_sequence_archive_delete(sequence_archive);
  gt_filter_delete_map_ids(parameters.map_ids);
  if (parameters.quality_score_ranges!=NULL) gt_vector_delete(parameters.quality_score_ranges);
  gt_input_file_close(input_file);
  if (!parameters.no_output) {
    gt_output_file_close(output_file);
    if (parameters.discarded_output)  gt_output_file_close(dicarded_output_file);
  }
}
/*
 * Argument Parsing
 */
void gt_filter_get_coma_separated_arguments_long(char* const parameters_list,const uint64_t num_params,...) {
  uint64_t num_params_parsed = 0;
  // Start va_args
  va_list v_args;
  va_start(v_args,num_params);
  // Start parsing
  char *opt = strtok(parameters_list,",");
  while (opt!=NULL && num_params_parsed<num_params) {
    uint64_t* const uint64_arg = va_arg(v_args,uint64_t*);
    *uint64_arg = atoll(opt);
    opt = strtok(NULL,",");
  }
  // End va_args
  va_end(v_args);
}
GT_INLINE uint64_t gt_filter_get_coma_separated_arguments_float(char* const parameters_list,const uint64_t num_params,...) {
  uint64_t num_params_parsed = 0;
  // Start va_args
  va_list v_args;
  va_start(v_args,num_params);
  // Start parsing
  char *opt = strtok(parameters_list,",");
  while (opt!=NULL && num_params_parsed<num_params) {
    float* const float_arg = va_arg(v_args,float*);
    *float_arg = atof(opt);
    opt = strtok(NULL,",");
    ++num_params_parsed;
  }
  // End va_args
  va_end(v_args);
  return num_params_parsed;
}
void gt_filter_get_discarded_output_arguments(char* const optarg) {
  // Start parsing
  char *opt = strtok(optarg,",");
  parameters.name_discarded_output_file = opt;
  opt = strtok(NULL,","); // Next
  if (opt!=NULL) {
    if (gt_streq(opt,"FASTA")) {
      parameters.discarded_output_format = FASTA;
    } else if (gt_streq(opt,"MAP")) {
      parameters.discarded_output_format = MAP;
    } else if (gt_streq(opt,"SAM")) {
      parameters.discarded_output_format = SAM;
    } else {
      gt_fatal_error_msg("Output format '%s' not recognized",opt);
    }
  }
}
void gt_filter_get_argument_pair_strandness(char* const strandness_opt) {
  char *opt;
  opt = strtok(strandness_opt,",");
  while (opt!=NULL) {
    if (gt_streq(opt,"FR")) {
      parameters.allow_strand_fr = true;
    } else if (gt_streq(opt,"RF")) {
      parameters.allow_strand_rf = true;
    } else if (gt_streq(opt,"FF")) {
      parameters.allow_strand_ff = true;
    } else if (gt_streq(opt,"RR")) {
      parameters.allow_strand_rr = true;
    } else {
      gt_fatal_error_msg("Strandedness option not recognized '%s'\n",opt);
    }
    opt = strtok(NULL,","); // Reload
  }
  parameters.filter_by_strand_pe = true;
}
void gt_filter_get_argument_map_id(char* const maps_ids) {
  // Allocate vector
  parameters.map_ids = gt_vector_new(20,sizeof(gt_string*));
  // Add all the valid map Ids (sequence names)
  char *opt;
  opt = strtok(maps_ids,",");
  while (opt!=NULL) {
    // Get id
    gt_string* map_id = gt_string_new(0);
    gt_string_set_string(map_id,opt);
    // Add to the vector
    gt_vector_insert(parameters.map_ids,map_id,gt_string*);
    // Next
    opt = strtok(NULL,","); // Reload
  }
}

void gt_filter_get_argument_gtf_type(char* const maps_ids) {
  // Allocate vector
  parameters.gtf_types = gt_shash_new();
  // Add all the valid map Ids (sequence names)
  char *opt;
  opt = strtok(maps_ids,",");
  while (opt!=NULL) {
    // Get id
    gt_shash_insert(parameters.gtf_types, opt, true, bool);
    // Next
    opt = strtok(NULL,","); // Reload
  }
}
void parse_arguments(int argc,char** argv) {
  struct option* gt_filter_getopt = gt_options_adaptor_getopt(gt_filter_options);
  gt_string* const gt_filter_short_getopt = gt_options_adaptor_getopt_short(gt_filter_options);
  int option, option_index;
  while (true) {
    // Get option &  Select case
    if ((option=getopt_long(argc,argv,
        gt_string_get_string(gt_filter_short_getopt),gt_filter_getopt,&option_index))==-1) break;
    switch (option) {
    /* I/O */
    case 'i':
      parameters.name_input_file = optarg;
      break;
    case 'o':
      parameters.name_output_file = optarg;
      if (gt_streq(optarg,"null")) parameters.no_output = true;
      break;
    case 'r':
      parameters.name_reference_file = optarg;
      break;
    case 'I':
      parameters.name_gem_index_file = optarg;
      break;
    case 200: // annotation
      parameters.annotation = optarg;
      break;
    case 201:
      parameters.mmap_input = true;
      break;
    case 'p':
      parameters.paired_end = true;
      break;
    case 202: // output-format
      if (gt_streq(optarg,"FASTA")) {
        parameters.output_format = FASTA;
      } else if (gt_streq(optarg,"MAP")) {
        parameters.output_format = MAP;
      } else if (gt_streq(optarg,"SAM")) {
        parameters.output_format = SAM;
      } else {
        gt_fatal_error_msg("Output format '%s' not recognized",optarg);
      }
      break;
    case 203: // discarded-output
      parameters.discarded_output = true;
      gt_filter_get_discarded_output_arguments(optarg);
      break;
    case 204: // no-output
      parameters.no_output = true;
      break;
    /* Filter Read/Qualities */
    case 300: // hard-trim
      parameters.hard_trim = true;
      gt_filter_get_coma_separated_arguments_long(optarg,2,&(parameters.left_trim),&(parameters.right_trim));
      break;
    case 301: // quality-trim
      gt_fatal_error(NOT_IMPLEMENTED);
      break;
    case 302: // restore-trim
      parameters.restore_trim = true;
      break;
    case 303: // uniform-read
      parameters.uniform_read = true;
      if (optarg && gt_streq(optarg,"strict")) parameters.uniform_read_strict = true;
      break;
    case 304: // qualities-to-offset-33
      parameters.qualities_to_offset_33 = true;
      break;
    case 305: // qualities-to-offset-64
      parameters.qualities_to_offset_64 = true;
      break;
    case 306: // remove-qualities
      parameters.remove_qualities = true;
      break;
    case 307: // add-qualities
      parameters.add_qualities = true;
      break;
    /* Filter Template/Alignments */
    case 400:
      parameters.mapped = true;
      break;
    case 401:
      parameters.unmapped = true;
      break;
    case 402:
      parameters.unique_level = atoll(optarg);
      break;
    case 403:
      parameters.min_length = atof(optarg);
      break;
    case 404:
      parameters.max_length = atof(optarg);
      break;
    case 405:
      parameters.min_maps = atof(optarg);
      break;
    case 406:
      parameters.max_maps = atof(optarg);
      break;
    /* Filter Maps */
    case 500: // first-map
      parameters.perform_dna_map_filter = true;
      parameters.first_map = true;
      break;
    case 'k': // keep-first-map
      parameters.keep_first_map = true;
      break;
    case 'u': // keep-unique
      parameters.keep_unique = true;
      break;
    case 'd': // max-decoded-matches
      parameters.matches_pruning = true;
      parameters.max_decoded_matches = atoll(optarg);
      break;
    case 'D': // min-decoded-strata
      parameters.matches_pruning = true;
      parameters.min_decoded_strata = atoll(optarg);
      break;
    case 501: // max-output-matches
      parameters.matches_pruning = true;
      parameters.max_output_matches = atoll(optarg);
      break;
    case 502: // max-input-matches
      parameters.max_input_matches = atoll(optarg);
      break;
    case 503: // max-strata-after-map
      parameters.perform_dna_map_filter = true;
      parameters.max_strata_after_map = atol(optarg);
      break;
    case 504: // make-counters
      parameters.make_counters = true;
      break;
    case 505: // min-strata
      parameters.perform_dna_map_filter = true;
      parameters.min_event_distance = atof(optarg);
      break;
    case 506: // max-strata
      parameters.perform_dna_map_filter = true;
      parameters.max_event_distance = atof(optarg);
      break;
    case 507: // min-levenshtein-error
      parameters.perform_dna_map_filter = true;
      parameters.min_levenshtein_distance = atof(optarg);
      break;
    case 508: // max-levenshtein-error
      parameters.perform_dna_map_filter = true;
      parameters.max_levenshtein_distance = atof(optarg);
      break;
    case 509: // map-id
      parameters.perform_dna_map_filter = true;
      gt_filter_get_argument_map_id(optarg);
      break;
    case 510: // strandedness
      parameters.perform_dna_map_filter = true;
      parameters.filter_by_strand_se = true;
      if (gt_streq(optarg,"F")) {
        parameters.allow_strand_f = true;
      } else if (gt_streq(optarg,"R")) {
        parameters.allow_strand_r = true;
      } else {
        gt_fatal_error_msg("Strand '%s' not recognized {'F','R'}",optarg);
      }
      break;
    case 511: // filter-quality
      parameters.perform_dna_map_filter = true;
      gt_filter_quality_range qrange;
      gt_filter_get_coma_separated_arguments_long(optarg,2,&(qrange.min),&(qrange.max));
      // Add it to the vector of ranges
      if (parameters.quality_score_ranges==NULL) {
        parameters.quality_score_ranges = gt_vector_new(4,sizeof(gt_filter_quality_range));
      }
      gt_vector_insert(parameters.quality_score_ranges,qrange,gt_filter_quality_range);
      break;
    case 512: // reduce-to-level
      parameters.perform_dna_map_filter = true;
      parameters.reduce_to_unique_strata = atol(optarg);
      break;
    case 513: // reduce-by-quality
      parameters.perform_dna_map_filter = true;
      parameters.reduce_by_quality = atol(optarg);
      break;
    case 514: // reduce-by-annotation
      gt_filter_get_argument_gtf_type(optarg);
      parameters.perform_annotation_filter = true;
      break;
    /* Filter RNA-Maps */
    case 600: // no-split-maps
      parameters.no_split_maps = true;
      parameters.perform_rna_map_filter = true;
      break;
    case 601: // only-split-maps
      parameters.only_split_maps = true;
      parameters.perform_rna_map_filter = true;
      break;
    case 's': // no-penalty-for-splitmaps
      parameters.no_penalty_for_splitmaps = true;
      break;
    case 603: // min-intron-length
      parameters.min_intron_length = atol(optarg);
      parameters.perform_rna_map_filter = true;
      break;
    case 604: // min-block-length
      parameters.min_block_length = atol(optarg);
      parameters.perform_rna_map_filter = true;
      break;
    /* Filter PE-Maps */
    case 700: // pair-strandness
      parameters.perform_dna_map_filter = true;
      gt_filter_get_argument_pair_strandness(optarg);
      break;
    case 701: // min-inss
      parameters.perform_dna_map_filter = true;
      parameters.min_inss = atoll(optarg);
      break;
    case 702: // max-inss
      parameters.perform_dna_map_filter = true;
      parameters.max_inss = atoll(optarg);
      break;
    /* Realign/Check */
    case 800: // mismatch-recovery
      parameters.load_index = true;
      parameters.mismatch_recovery = true;
      break;
    case 801: // hamming-realign
      parameters.load_index = true;
      parameters.realign_hamming = true;
      break;
    case 802: // levenshtein-realign
      parameters.load_index = true;
      parameters.realign_levenshtein = true;
      break;
    /* Checking/Report */
    case 'c': // check
      parameters.load_index = true;
      parameters.check = true;
      break;
    case 'C': // check-only
      parameters.load_index = true;
      parameters.check = true;
      parameters.no_output = true;
      break;
    case 803: // check-format
      parameters.check_format = true;
      if (gt_streq(optarg,"FASTA")) {
        parameters.check_file_format = FASTA;
      } else if (gt_streq(optarg,"MAP")) {
        parameters.check_file_format = MAP;
      } else if (gt_streq(optarg,"SAM")) {
        parameters.check_file_format = SAM;
      } else {
        gt_fatal_error_msg("Check format '%s' not recognized",optarg);
      }
      break;
      /* Split/Grouping */
    case 900: // split-read
      gt_fatal_error(NOT_IMPLEMENTED);
      break;
    case 901: // sample-read
      parameters.special_functionality = true;
      parameters.sample_read = true;
      gt_cond_fatal_error_msg(gt_filter_get_coma_separated_arguments_float(optarg,5,
          &(parameters.split_chunk_size),&(parameters.split_step_size),
          &(parameters.split_left_trim),&(parameters.split_right_trim),
          &(parameters.split_min_remainder))<4,
          "Too few parameters provided to option --split-read");
      break;
    case 902: // group-read-chunks
      parameters.special_functionality = true;
      parameters.group_reads = true;
      break;
    /* Display/Information */
    case 1000:
      parameters.special_functionality = true;
      parameters.error_plot = true;
      break;
    case 1001:
      parameters.special_functionality = true;
      parameters.insert_size_plot = true;
      break;
    case 1002:
      parameters.special_functionality = true;
      parameters.load_index = true;
      parameters.show_sequence_list = true;
      break;
    case 1003:
      parameters.special_functionality = true;
      parameters.load_index = true;
      parameters.display_pretty = true;
      break;
    /* Misc */
    case 't': // threads
      parameters.num_threads = atol(optarg);
      gt_cond_fatal_error_msg(parameters.num_threads > GT_MAX_OUTPUT_BUFFERS,
          "Excessive number of threads (maximum %"PRId32")",GT_MAX_OUTPUT_BUFFERS);
      break;
    case 'v': // verbose
      parameters.verbose = true;
      break;
    case 'h': // help
      fprintf(stderr, "USE: ./gt.filter [ARGS]...\n");
      gt_options_fprint_menu(stderr,gt_filter_options,gt_filter_groups,false,false);
      exit(1);
    case 'H': // full-help
      fprintf(stderr, "USE: ./gt.filter [ARGS]...\n");
      gt_options_fprint_menu(stderr,gt_filter_options,gt_filter_groups,false,true);
      exit(1);
    case 'J':
      gt_options_fprint_json_menu(stderr,gt_filter_options,gt_filter_groups,true,false);
      exit(1);
      break;
    case '?':
    default:
      gt_fatal_error_msg("Option not recognized");
    }
  }
  /*
   * Parameters check
   */
  if (parameters.load_index && parameters.name_reference_file==NULL && parameters.name_gem_index_file==NULL) {
    gt_fatal_error_msg("Reference file required");
  }
  // Free
  gt_string_delete(gt_filter_short_getopt);
}
/*
 * Main
 */
int main(int argc,char** argv) {
  // GT error handler
  gt_handle_error_signals();

  // Parsing command-line options
  parse_arguments(argc,argv);

  /*
   * Select functionality
   */
  if (parameters.show_sequence_list) {
    gt_filter_display_sequence_list();
  } else if (parameters.group_reads) {
    gt_filter_group_reads();
  } else if (parameters.sample_read) {
    gt_filter_sample_read();

  // Depreciated
  } else if (parameters.error_plot) {
    gt_filter_print_insert_size_distribution();
  } else if (parameters.insert_size_plot) {
    gt_filter_print_error_distribution();
  // Depreciated

  } else {
    gt_filter_read__write(); // Filter !!
  }

  return 0;
}
<|MERGE_RESOLUTION|>--- conflicted
+++ resolved
@@ -624,7 +624,7 @@
         // Check inss
         if (parameters.min_inss > INT64_MIN || parameters.max_inss < INT64_MAX) {
           gt_status error_code;
-          const int64_t inss = gt_template_get_insert_size(mmap,&error_code);
+          const int64_t inss = gt_template_get_insert_size(mmap,&error_code,0,0);
           if (parameters.min_inss > inss || inss > parameters.max_inss) continue;
         }
         // Check strandness
@@ -677,7 +677,6 @@
     if (parameters.map_ids!=NULL) {
       if (!gt_filter_is_sequence_name_allowed(map->seq_name)) continue;
     }
-<<<<<<< HEAD
     // Check SM contained
     const uint64_t num_blocks = gt_map_get_num_blocks(map);
     if (parameters.no_split_maps && num_blocks>1) continue;
@@ -696,30 +695,6 @@
     }
     // Insert the map
     gt_alignment_insert_map(alignment_dst,gt_map_copy(map));
-=======
-    // Check levenshtein distance
-    if (parameters.min_levenshtein_distance > 0 || parameters.max_levenshtein_distance < UINT64_MAX) {
-      register const int64_t total_distance = gt_map_get_global_levenshtein_distance(mmap[0])+gt_map_get_global_levenshtein_distance(mmap[1]);
-      if (parameters.min_levenshtein_distance > total_distance || total_distance > parameters.max_levenshtein_distance) continue;
-    }
-    // Check inss
-    if (parameters.min_inss > INT64_MIN || parameters.max_inss < INT64_MAX) {
-      uint64_t gt_err;
-      register const int64_t inss = gt_template_get_insert_size(mmap,&gt_err,0,0);
-      if (parameters.min_inss > inss || inss > parameters.max_inss) continue;
-    }
-    // Check strandness
-    if (parameters.filter_by_strand) {
-      if (mmap[0]->strand==FORWARD && mmap[1]->strand==REVERSE && !parameters.allow_strand_fr) continue;
-      if (mmap[0]->strand==REVERSE && mmap[1]->strand==FORWARD && !parameters.allow_strand_rf) continue;
-      if (mmap[0]->strand==FORWARD && mmap[1]->strand==FORWARD && !parameters.allow_strand_ff) continue;
-      if (mmap[0]->strand==REVERSE && mmap[1]->strand==REVERSE && !parameters.allow_strand_rr) continue;
-    }
-    // Add the mmap
-    register gt_map** mmap_copy = gt_mmap_array_copy(mmap,num_blocks);
-    gt_template_add_mmap(template_dst,mmap_copy,mmap_attr);
-    free(mmap_copy);
->>>>>>> 9cc6f65d
     // Skip the rest if best
     if (parameters.first_map) return;
   }
@@ -813,7 +788,6 @@
       GT_TEMPLATE_ITERATE_ALIGNMENT(template,alignment) {
         gt_dna_read_uniform_strict_content(alignment->read,alignment->qualities);
       }
-<<<<<<< HEAD
     } else {
       GT_TEMPLATE_ITERATE_ALIGNMENT(template,alignment) {
         gt_dna_read_uniform_content(alignment->read,alignment->qualities);
@@ -830,19 +804,6 @@
       GT_TEMPLATE_ITERATE_ALIGNMENT(template,alignment) {
         gt_qualities_adapt_from_offset33_to_offset64(alignment->qualities);
       }
-=======
-      if (best_distance < UINT64_MAX) fprintf(stdout,"%"PRIu64"\n",best_distance);
-    } else {
-      GT_TEMPLATE_ITERATE_(template,mmap) {
-        fprintf(stdout,"%"PRIu64"\n",gt_map_get_global_levenshtein_distance(*mmap));
-      }
-    }
-  } else if (parameters.insert_size_plot && gt_template_get_num_blocks(template)>1) {
-    uint64_t error_code;
-    GT_TEMPLATE_ITERATE_(template,mmap) {
-      fprintf(stdout,"%"PRIu64"\n",gt_template_get_insert_size(mmap,&error_code,0,0));
-      if (parameters.best_map) break;
->>>>>>> 9cc6f65d
     }
   }
   /*
@@ -1175,7 +1136,7 @@
       if (gt_template_get_num_blocks(template)!=2) continue;
       GT_TEMPLATE_ITERATE_(template,mmap) {
         gt_status error_code;
-        gt_bofprintf(buffered_output,"%"PRIu64"\n",gt_template_get_insert_size(mmap,&error_code));
+        gt_bofprintf(buffered_output,"%"PRIu64"\n",gt_template_get_insert_size(mmap,&error_code,0,0));
         if (parameters.first_map) break;
       }
     } GT_END_READING_WRITING_LOOP(input_file,output_file,template);
